--- conflicted
+++ resolved
@@ -191,23 +191,8 @@
         match collection_opt {
             Some(collection) => {
                 let dimensions = collection.dimensions();
-<<<<<<< HEAD
-                let vectors = unsafe {
-                    std::slice::from_raw_parts(
-                        vectors_buffer.as_ptr() as *const f32,
-                        vectors_buffer.len() / 4,
-                    )
-                };
-                let ids = unsafe {
-                    std::slice::from_raw_parts(
-                        ids_buffer.as_ptr() as *const u64,
-                        ids_buffer.len() / 8,
-                    )
-                };
-=======
                 let vectors = transmute_u8_to_slice(&vectors_buffer);
                 let ids = transmute_u8_to_slice(&ids_buffer);
->>>>>>> 57687baf
 
                 if vectors.len() % dimensions != 0 {
                     return Err(tonic::Status::new(
