use anyhow::Result;
use quantization::quantization::Quantizer;
use utils::DistanceCalculator;

use crate::ivf::index::Ivf;
use crate::posting_list::combined_file::FixedIndexFile;
use crate::vector::fixed_file::FixedFileVectorStorage;

pub struct IvfReader {
    base_directory: String,
}

impl IvfReader {
    pub fn new(base_directory: String) -> Self {
        Self { base_directory }
    }

    pub fn read<Q: Quantizer, D: DistanceCalculator>(&self) -> Result<Ivf<Q, D>> {
        let index_storage = FixedIndexFile::new(format!("{}/index", self.base_directory))?;

        let vector_storage_path = format!("{}/vectors", self.base_directory);
        let vector_storage = FixedFileVectorStorage::<Q::QuantizedT>::new(
            vector_storage_path,
            index_storage.header().quantized_dimension as usize,
        )?;

        let num_clusters = index_storage.header().num_clusters as usize;

        // Read quantizer
        let quantizer_directory = format!("{}/quantizer", self.base_directory);
        let quantizer = Q::read(quantizer_directory).unwrap();

        Ok(Ivf::new(
            vector_storage,
            index_storage,
            num_clusters,
            quantizer,
        ))
    }
}

#[cfg(test)]
mod tests {
    use std::fs;

    use quantization::noq::noq::{NoQuantizer, NoQuantizerWriter};
    use tempdir::TempDir;
    use utils::distance::l2::L2DistanceCalculator;
    use utils::test_utils::generate_random_vector;

    use super::*;
    use crate::ivf::builder::{IvfBuilder, IvfBuilderConfig};
    use crate::ivf::writer::IvfWriter;
    use crate::posting_list::combined_file::Version;
    use crate::utils::SearchContext;

    #[test]
    fn test_ivf_reader_read() {
        let temp_dir =
            TempDir::new("test_ivf_reader_read").expect("Failed to create temporary directory");
        let base_directory = temp_dir
            .path()
            .to_str()
            .expect("Failed to convert temporary directory path to string")
            .to_string();
        let num_clusters = 10;
        let num_vectors = 1000;
        let num_features = 4;
        let file_size = 4096;
        let quantizer = NoQuantizer::<L2DistanceCalculator>::new(num_features);
        let writer = IvfWriter::new(base_directory.clone(), quantizer);

        let mut builder: IvfBuilder<L2DistanceCalculator> = IvfBuilder::new(IvfBuilderConfig {
            max_iteration: 1000,
            batch_size: 4,
            num_clusters,
            num_data_points_for_clustering: num_vectors,
            max_clusters_per_vector: 1,
            distance_threshold: 0.1,
            base_directory: base_directory.clone(),
            memory_size: 1024,
            file_size,
            num_features,
            tolerance: 0.0,
            max_posting_list_size: usize::MAX,
        })
        .expect("Failed to create builder");
        // Generate 1000 vectors of f32, dimension 4
        for i in 0..num_vectors {
            builder
                .add_vector((i + 100) as u64, &generate_random_vector(num_features))
                .expect("Vector should be added");
        }

        assert!(builder.build().is_ok());

        assert!(writer.write(&mut builder, false).is_ok());

        let quantizer = NoQuantizer::<L2DistanceCalculator>::new(num_features);
        let quantizer_directory = format!("{}/quantizer", base_directory);
        std::fs::create_dir_all(&quantizer_directory)
            .expect("Failed to create quantizer directory");
        let noq_writer = NoQuantizerWriter::new(quantizer_directory);
        assert!(noq_writer.write(&quantizer).is_ok());

        let reader = IvfReader::new(base_directory.clone());
        let index = reader
<<<<<<< HEAD
            .read::<NoQuantizer<L2DistanceCalculator>>()
=======
            .read::<NoQuantizer, L2DistanceCalculator>()
>>>>>>> 52578395
            .expect("Failed to read index file");

        // Check if files were created
        assert!(fs::metadata(format!("{}/vectors", base_directory)).is_ok());
        assert!(fs::metadata(format!("{}/index", base_directory)).is_ok());

        // Verify vectors file content
        let mut context = SearchContext::new(true);
        for i in 0..num_vectors {
            let ref_vector = builder
                .vectors()
                .borrow()
                .get(i as u32)
                .expect("Failed to read vector from FileBackedAppendableVectorStorage")
                .to_vec();
            let read_vector = index
                .vector_storage
                .get(i, &mut context)
                .expect("Failed to read vector from FixedFileVectorStorage");
            assert_eq!(ref_vector.len(), read_vector.len());
            for (val_ref, val_read) in ref_vector.iter().zip(read_vector.iter()) {
                assert!((*val_ref - *val_read).abs() < f32::EPSILON);
            }
        }

        // Verify index file content
        // Verify header
        assert_eq!(index.index_storage.header().version, Version::V0);
        assert_eq!(
            index.index_storage.header().num_features,
            num_features as u32
        );
        assert_eq!(
            index.index_storage.header().num_clusters,
            num_clusters as u32
        );
        assert_eq!(index.index_storage.header().num_vectors, num_vectors as u64);
        assert_eq!(
            index.index_storage.header().centroids_len,
            (num_clusters * num_features * size_of::<f32>() + size_of::<u64>()) as u64
        );
        // Verify doc_id_mapping content
        for i in 0..num_vectors {
            let ref_id = builder.doc_id_mapping()[i];
            let read_id = index
                .index_storage
                .get_doc_id(i)
                .expect("Failed to read doc_id from FixedFileVectorStorage");
            assert_eq!(ref_id, read_id);
        }
        // Verify centroid content
        for i in 0..num_clusters {
            let ref_vector = builder
                .centroids()
                .borrow()
                .get(i as u32)
                .expect("Failed to read centroid from FileBackedAppendableVectorStorage")
                .to_vec();
            let read_vector = index
                .index_storage
                .get_centroid(i)
                .expect("Failed to read centroid from FixedFileVectorStorage");
            assert_eq!(ref_vector.len(), read_vector.len());
            for (val_ref, val_read) in ref_vector.iter().zip(read_vector.iter()) {
                assert!((*val_ref - *val_read).abs() < f32::EPSILON);
            }
        }
        // Verify posting list content
        for i in 0..num_clusters {
            let ref_vector = builder
                .posting_lists_mut()
                .get(i as u32)
                .expect("Failed to read vector from FileBackedAppendablePostingListStorage");
            let read_vector = index
                .index_storage
                .get_posting_list(i)
                .expect("Failed to read vector from FixedIndexFile");
            for (val_ref, val_read) in ref_vector.iter().zip(read_vector.iter()) {
                assert_eq!(val_ref, *val_read);
            }
        }
    }

    // Test when the max posting list size is exceeded
    #[test]
    fn test_ivf_reader_read_max_posting_list_size() {
        let temp_dir = TempDir::new("test_ivf_reader_read_max_posting_list_size")
            .expect("Failed to create temporary directory");
        let base_directory = temp_dir
            .path()
            .to_str()
            .expect("Failed to convert temporary directory path to string")
            .to_string();
        let num_clusters = 10;
        let num_vectors = 1000;
        let num_features = 4;
        let file_size = 4096;
        let quantizer = NoQuantizer::<L2DistanceCalculator>::new(num_features);
        let quantizer_directory = format!("{}/quantizer", base_directory);
        std::fs::create_dir_all(&quantizer_directory)
            .expect("Failed to create quantizer directory");
        let noq_writer = NoQuantizerWriter::new(quantizer_directory);
        assert!(noq_writer.write(&quantizer).is_ok());

        let writer = IvfWriter::new(base_directory.clone(), quantizer);

        let mut builder: IvfBuilder<L2DistanceCalculator> = IvfBuilder::new(IvfBuilderConfig {
            max_iteration: 1000,
            batch_size: 4,
            num_clusters,
            num_data_points_for_clustering: num_vectors,
            max_clusters_per_vector: 1,
            distance_threshold: 0.1,
            base_directory: base_directory.clone(),
            memory_size: 1024,
            file_size,
            num_features,
            tolerance: 0.0,
            max_posting_list_size: 10,
        })
        .expect("Failed to create builder");
        // Generate 1000 vectors of f32, dimension 4
        for i in 0..num_vectors {
            builder
                .add_vector(i as u64, &generate_random_vector(num_features))
                .expect("Vector should be added");
        }

        assert!(builder.build().is_ok());
        assert!(writer.write(&mut builder, false).is_ok());

        let reader = IvfReader::new(base_directory.clone());
        let index = reader
<<<<<<< HEAD
            .read::<NoQuantizer<L2DistanceCalculator>>()
=======
            .read::<NoQuantizer, L2DistanceCalculator>()
>>>>>>> 52578395
            .expect("Failed to read index file");

        let num_centroids = index.num_clusters;

        for i in 0..num_centroids {
            // Assert that posting lists size is less than or equal to max_posting_list_size
            let posting_list = index.index_storage.get_posting_list(i);
            assert!(posting_list.is_ok());
            let posting_list = posting_list.unwrap();

            // It's possible that the posting list size is more than max_posting_list_size,
            // but it should be less than 2x.
            assert!(posting_list.len() <= 20);
        }
    }
}<|MERGE_RESOLUTION|>--- conflicted
+++ resolved
@@ -105,11 +105,7 @@
 
         let reader = IvfReader::new(base_directory.clone());
         let index = reader
-<<<<<<< HEAD
-            .read::<NoQuantizer<L2DistanceCalculator>>()
-=======
             .read::<NoQuantizer, L2DistanceCalculator>()
->>>>>>> 52578395
             .expect("Failed to read index file");
 
         // Check if files were created
@@ -243,11 +239,7 @@
 
         let reader = IvfReader::new(base_directory.clone());
         let index = reader
-<<<<<<< HEAD
-            .read::<NoQuantizer<L2DistanceCalculator>>()
-=======
             .read::<NoQuantizer, L2DistanceCalculator>()
->>>>>>> 52578395
             .expect("Failed to read index file");
 
         let num_centroids = index.num_clusters;
