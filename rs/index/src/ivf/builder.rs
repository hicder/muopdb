use std::cmp::{max, min, Ordering, Reverse};
use std::collections::{BinaryHeap, HashMap};
use std::fs::{create_dir, create_dir_all};
use std::io::ErrorKind;
use std::marker::PhantomData;

use anyhow::{anyhow, Result};
use atomic_refcell::AtomicRefCell;
use log::debug;
use rand::seq::SliceRandom;
use rayon::iter::{IntoParallelRefIterator, ParallelIterator};
use sorted_vec::SortedVec;
use utils::distance::l2::L2DistanceCalculator;
use utils::kmeans_builder::kmeans_builder::{KMeansBuilder, KMeansVariant};
use utils::{ceil_div, CalculateSquared, DistanceCalculator};

use crate::posting_list::file::FileBackedAppendablePostingListStorage;
use crate::posting_list::PostingListStorage;
use crate::vector::file::FileBackedAppendableVectorStorage;
use crate::vector::VectorStorage;

pub struct IvfBuilderConfig {
    pub max_iteration: usize,
    pub batch_size: usize,
    pub num_clusters: usize,
    pub num_data_points_for_clustering: usize,
    pub max_clusters_per_vector: usize,
    // Threshold to add a vector to more than one cluster
    pub distance_threshold: f32,

    // Parameters for storages
    pub base_directory: String,
    pub memory_size: usize,
    pub file_size: usize,
    pub num_features: usize,

    // Parameters for clustering.
    pub tolerance: f32,
    pub max_posting_list_size: usize,
}

pub struct IvfBuilder<D: DistanceCalculator + CalculateSquared + Send + Sync> {
    config: IvfBuilderConfig,
    vectors: AtomicRefCell<Box<dyn VectorStorage<f32> + Send + Sync>>,
    centroids: AtomicRefCell<Box<dyn VectorStorage<f32> + Send + Sync>>,
    posting_lists: Box<dyn for<'a> PostingListStorage<'a>>,
    doc_id_mapping: Vec<u64>,
    _marker: PhantomData<D>,
}

// TODO(tyb): maybe merge with HNSW's one
pub struct PointAndDistance {
    pub point_id: usize,
    pub distance: f32,
}

#[derive(Debug)]
struct PostingListInfo {
    centroid: Vec<f32>,
    posting_list: Vec<usize>,
}

impl Ord for PostingListInfo {
    fn cmp(&self, other: &Self) -> std::cmp::Ordering {
        self.posting_list.len().cmp(&other.posting_list.len())
    }
}

impl PartialOrd for PostingListInfo {
    fn partial_cmp(&self, other: &Self) -> Option<std::cmp::Ordering> {
        Some(self.cmp(other))
    }
}

impl PartialEq for PostingListInfo {
    fn eq(&self, other: &Self) -> bool {
        self.posting_list.len() == other.posting_list.len()
    }
}

impl Eq for PostingListInfo {}

#[derive(Debug)]
struct PostingListWithStoppingPoints {
    posting_list: Vec<u64>,
    stopping_points: SortedVec<u64>,
}

impl PostingListWithStoppingPoints {
    pub fn new(posting_list: Vec<u64>, stopping_points: SortedVec<u64>) -> Self {
        Self {
            posting_list,
            stopping_points,
        }
    }

    pub fn add_stopping_point(&mut self, stopping_point: u64) {
        self.stopping_points.push(stopping_point);
    }
}

impl PartialOrd for PostingListWithStoppingPoints {
    fn partial_cmp(&self, other: &Self) -> Option<Ordering> {
        if let (Some(sp), Some(osp)) = (self.stopping_points.first(), other.stopping_points.first())
        {
            match sp.partial_cmp(osp) {
                Some(Ordering::Equal) => self
                    .posting_list
                    .iter()
                    .partial_cmp(other.posting_list.iter()),
                other => other,
            }
        } else {
            None
        }
    }
}

impl Ord for PostingListWithStoppingPoints {
    fn cmp(&self, other: &Self) -> Ordering {
        if let (Some(sp), Some(osp)) = (self.stopping_points.first(), other.stopping_points.first())
        {
            match sp.cmp(osp) {
                Ordering::Equal => self.posting_list.iter().cmp(other.posting_list.iter()),
                other => other,
            }
        } else {
            panic!("Comparison is only valid when stopping_points is not empty");
        }
    }
}

impl PartialEq for PostingListWithStoppingPoints {
    fn eq(&self, other: &Self) -> bool {
        if let (Some(sp), Some(osp)) = (self.stopping_points.first(), other.stopping_points.first())
        {
            sp == osp && self.posting_list.iter().eq(other.posting_list.iter())
        } else {
            false
        }
    }
}

impl Eq for PostingListWithStoppingPoints {}

impl<D: DistanceCalculator + CalculateSquared + Send + Sync> IvfBuilder<D> {
    /// Create a new IvfBuilder
    pub fn new(config: IvfBuilderConfig) -> Result<Self> {
        // Create the base directory and all parent directories if they don't exist
        create_dir_all(&config.base_directory)?;

        let vectors_path = format!("{}/builder_vector_storage", config.base_directory);
        create_dir(&vectors_path)?;

        let vectors: AtomicRefCell<Box<dyn VectorStorage<f32> + Send + Sync>> =
            AtomicRefCell::new(Box::new(FileBackedAppendableVectorStorage::<f32>::new(
                vectors_path,
                config.memory_size,
                config.file_size,
                config.num_features,
            )));

        let centroids_path = format!("{}/builder_centroid_storage", config.base_directory);
        create_dir(&centroids_path)?;

        let centroids: AtomicRefCell<Box<dyn VectorStorage<f32> + Send + Sync>> =
            AtomicRefCell::new(Box::new(FileBackedAppendableVectorStorage::<f32>::new(
                centroids_path,
                config.memory_size,
                config.file_size,
                config.num_features,
            )));

        let posting_lists_path = format!("{}/builder_posting_list_storage", config.base_directory);
        create_dir(&posting_lists_path)?;

        let posting_lists = Box::new(FileBackedAppendablePostingListStorage::new(
            posting_lists_path,
            config.memory_size,
            config.file_size,
        ));

        Ok(Self {
            config,
            vectors,
            centroids,
            posting_lists,
            doc_id_mapping: Vec::new(),
            _marker: PhantomData,
        })
    }

    pub fn config(&self) -> &IvfBuilderConfig {
        &self.config
    }

    pub fn vectors(&self) -> &AtomicRefCell<Box<dyn VectorStorage<f32> + Send + Sync>> {
        &self.vectors
    }

    pub fn doc_id_mapping(&self) -> &[u64] {
        &*self.doc_id_mapping
    }

    pub fn centroids(&self) -> &AtomicRefCell<Box<dyn VectorStorage<f32> + Send + Sync>> {
        &self.centroids
    }

    pub fn posting_lists(&self) -> &dyn for<'a> PostingListStorage<'a> {
        &*self.posting_lists
    }

    pub fn posting_lists_mut(&mut self) -> &mut dyn for<'a> PostingListStorage<'a> {
        &mut *self.posting_lists
    }

    /// Add a new vector to the dataset for training
    pub fn add_vector(&mut self, doc_id: u64, data: &[f32]) -> Result<()> {
        self.vectors.borrow_mut().append(&data)?;
        self.generate_id(doc_id)?;
        Ok(())
    }

    /// Add a new centroid
    pub fn add_centroid(&self, centroid: &[f32]) -> Result<()> {
        self.centroids.borrow_mut().append(centroid)?;
        Ok(())
    }

    /// Add a posting list
    pub fn add_posting_list(&mut self, posting_list: &[u64]) -> Result<()> {
        self.posting_lists.append(posting_list)?;
        Ok(())
    }

    fn generate_id(&mut self, doc_id: u64) -> Result<u32> {
        let generated_id = self.doc_id_mapping.len() as u32;
        self.doc_id_mapping.push(doc_id);
        Ok(generated_id)
    }

    fn find_nearest_centroid_inmemory(
        vector: &[f32],
        flattened_centroids: &[f32],
        dimension: usize,
    ) -> usize {
        let mut max_distance = std::f32::MIN;
        let mut centroid_index = 0;
        for i in 0..flattened_centroids.len() / dimension {
            let centroid = &flattened_centroids[i * dimension..(i + 1) * dimension];
            let dist = D::calculate(&vector, &centroid);
            if dist > max_distance {
                max_distance = dist;
                centroid_index = i;
            }
        }
        centroid_index
    }

    fn find_nearest_centroids(
        vector: &[f32],
        centroids: &dyn VectorStorage<f32>,
        num_probes: usize,
    ) -> Result<Vec<PointAndDistance>> {
        let mut distances: Vec<PointAndDistance> = Vec::new();
        let num_centroids = centroids.len();
        for i in 0..num_centroids {
            let centroid = centroids.get(i as u32)?;
            let dist = L2DistanceCalculator::calculate_squared(&vector, &centroid);
            if dist.is_nan() {
                println!("NAN found");
            }
            distances.push(PointAndDistance {
                point_id: i,
                distance: dist,
            });
        }
        distances.select_nth_unstable_by(num_probes - 1, |a, b| a.distance.total_cmp(&b.distance));
        distances.truncate(num_probes);
        Ok(distances)
    }

    pub fn build_posting_lists(&mut self) -> Result<()> {
        debug!("Building posting lists");

        let mut posting_lists: Vec<Vec<u64>> =
            vec![Vec::with_capacity(0); self.centroids.borrow().len()];
        // Assign vectors to nearest centroids
        // self.assign_docs_to_cluster(doc_ids, flattened_centroids)

        let doc_ids = (0..self.vectors.borrow().len()).collect::<Vec<usize>>();
        // let vector_clone = self.vectors.clone();
        let max_clusters_per_vector = self.config.max_clusters_per_vector;
        let posting_list_per_doc = doc_ids
            .par_iter()
            .map(|doc_id| {
                let nearest_centroids = Self::find_nearest_centroids(
                    self.vectors.borrow().get(*doc_id as u32).unwrap(),
                    self.centroids.borrow().as_ref(),
                    max_clusters_per_vector,
                )
                .expect("Nearest centroids should not be None");
                // Find the nearest distance, ensuring that NaN values are treated as greater than any
                // other value
                let nearest_distance = nearest_centroids
                    .iter()
                    .map(|pad| pad.distance)
                    .min_by(|a, b| a.partial_cmp(b).unwrap_or(Ordering::Greater))
                    .expect("nearest_distance should not be None");
                let mut accepted_centroid_ids = vec![];
                for centroid_and_distance in nearest_centroids.iter() {
                    if (centroid_and_distance.distance - nearest_distance).abs()
                        <= nearest_distance * self.config.distance_threshold
                    {
                        accepted_centroid_ids.push(centroid_and_distance.point_id as u64);
                    }
                }
                accepted_centroid_ids
            })
            .collect::<Vec<Vec<u64>>>();

        posting_list_per_doc
            .iter()
            .enumerate()
            .for_each(|(i, posting_list_for_doc)| {
                posting_list_for_doc.iter().for_each(|posting_list_id| {
                    posting_lists[*posting_list_id as usize].push(i as u64);
                });
            });

        let posting_list_storage_location = format!(
            "{}/builder_posting_list_storage",
            self.config.base_directory
        );
        create_dir(&posting_list_storage_location).unwrap_or_else(|_| {});

        self.posting_lists = Box::new(FileBackedAppendablePostingListStorage::new(
            posting_list_storage_location,
            self.config.memory_size,
            self.config.file_size,
        ));

        // Move ownership of each posting list to the posting list storage
        for posting_list in posting_lists.into_iter() {
            match self.add_posting_list(posting_list.as_ref()) {
                Ok(_) => {}
                Err(e) => {
                    println!("Error adding posting list: {e}");
                    return Err(e);
                }
            }
        }
        Ok(())
    }

    fn assign_docs_to_cluster(
        &self,
        doc_ids: Vec<usize>,
        flattened_centroids: &[f32],
    ) -> Result<Vec<PostingListInfo>> {
        let mut posting_list_infos: Vec<PostingListInfo> = Vec::new();
        posting_list_infos.reserve(doc_ids.len());
        for i in 0..flattened_centroids.len() / self.config.num_features {
            let centroid = flattened_centroids
                [i * self.config.num_features..(i + 1) * self.config.num_features]
                .to_vec();
            posting_list_infos.push(PostingListInfo {
                centroid,
                posting_list: Vec::new(),
            });
        }

        let num_features = self.config.num_features;
        let vectors = self.vectors.borrow();
        let nearest_centroids = doc_ids
            .par_iter()
            .map(|doc_id| {
                Self::find_nearest_centroid_inmemory(
                    vectors.get(*doc_id as u32).unwrap(),
                    &flattened_centroids,
                    num_features,
                )
            })
            .collect::<Vec<usize>>();

        for (doc_id, nearest_centroid) in doc_ids.iter().zip(nearest_centroids.iter()) {
            posting_list_infos[*nearest_centroid]
                .posting_list
                .push(*doc_id);
        }
        Ok(posting_list_infos)
    }

    fn get_sample_dataset_from_doc_ids(
        &self,
        doc_ids: &[usize],
        sample_size: usize,
    ) -> Result<Vec<f32>> {
        let mut rng = rand::thread_rng();
        let mut flattened_dataset: Vec<f32> = vec![];
        doc_ids
            .choose_multiple(&mut rng, sample_size)
            .for_each(|doc_id| {
                flattened_dataset
                    .extend_from_slice(self.vectors.borrow().get(*doc_id as u32).unwrap());
            });
        Ok(flattened_dataset)
    }

<<<<<<< HEAD
    fn cluster_docs(&self, doc_ids: Vec<usize>) -> Result<Vec<PostingListInfo>> {
        let kmeans = KMeansBuilder::<D>::new(
            self.config.num_clusters,
=======
    fn cluster_docs(
        &self,
        doc_ids: Vec<usize>,
        max_posting_list_size: usize,
    ) -> Result<Vec<PostingListInfo>> {
        let num_clusters = ceil_div(doc_ids.len(), max_posting_list_size);

        let num_points_for_clustering = max(
            num_clusters * 10,
            self.config.num_data_points_for_clustering,
        );
        let kmeans = KMeansBuilder::new(
            num_clusters,
>>>>>>> 56f51a18
            self.config.max_iteration,
            self.config.tolerance,
            self.config.num_features,
            KMeansVariant::Lloyd,
        );

        let flattened_dataset =
            self.get_sample_dataset_from_doc_ids(&doc_ids, num_points_for_clustering)?;
        let result = kmeans.fit(flattened_dataset)?;

        self.assign_docs_to_cluster(doc_ids, result.centroids.as_ref())
    }

    fn compute_actual_num_clusters(
        &self,
        total_data_points: usize,
        num_clusters: usize,
        max_points_per_centroid: usize,
    ) -> usize {
        let num_centroids = num_clusters;
        let num_points_per_centroid = total_data_points / num_centroids;
        ceil_div(
            total_data_points,
            min(num_points_per_centroid, max_points_per_centroid),
        )
    }

    pub fn build_centroids(&mut self) -> Result<()> {
        debug!("Building centroids");

        // First pass to get the initial centroids
<<<<<<< HEAD
        let kmeans = KMeansBuilder::<D>::new(
=======
        let num_clusters = self.compute_actual_num_clusters(
            self.vectors.borrow().len(),
>>>>>>> 56f51a18
            self.config.num_clusters,
            self.config.max_posting_list_size,
        );
        let kmeans = KMeansBuilder::new(
            num_clusters,
            self.config.max_iteration,
            self.config.tolerance,
            self.config.num_features,
            KMeansVariant::Lloyd,
        );

        // Sample the dataset to build the first set of centroids
        let mut rng = rand::thread_rng();
        let num_input_vectors = self.vectors.borrow().len();

        // Create a vector from 0 to num_input_vectors and then shuffle it
        let mut flattened_dataset: Vec<f32> = vec![];
        let indices: Vec<usize> = (0..num_input_vectors as usize).collect();

        let num_points_for_clustering =
            max(num_clusters, self.config.num_data_points_for_clustering);
        let selected = indices
            .choose_multiple(&mut rng, num_points_for_clustering)
            .cloned()
            .collect::<Vec<usize>>();
        selected.iter().for_each(|index| {
            flattened_dataset.extend_from_slice(self.vectors.borrow().get(*index as u32).unwrap());
        });

        let result = kmeans.fit(flattened_dataset)?;
        let posting_list_infos = self.assign_docs_to_cluster(indices, result.centroids.as_ref())?;

        // Repeatedly run kmeans on the longest posting list until no posting list is longer
        // than max_posting_list_size
        let mut heap = BinaryHeap::<PostingListInfo>::new();
        for posting_list_info in posting_list_infos {
            heap.push(posting_list_info);
        }

        let mut num_iter = 0 as usize;
        while heap.len() > 0 {
            match heap.peek() {
                None => break,
                Some(longest_posting_list) => {
                    if longest_posting_list.posting_list.len() <= self.config.max_posting_list_size
                    {
                        break;
                    }
                }
            }

            let longest_posting_list = heap.pop().unwrap();
            num_iter += 1;
            let new_posting_list_infos = self.cluster_docs(
                longest_posting_list.posting_list.clone(),
                self.config.max_posting_list_size,
            )?;

            // Add the new posting list infos to the heap
            for posting_list_info in new_posting_list_infos {
                heap.push(posting_list_info);
            }
        }
        debug!("Number of iterations to cluster: {}", num_iter);

        // Add the centroids to the centroid storage
        // We don't need to add the posting lists to the posting list storage, since later on
        // we will add them
        for posting_list_info in heap {
            if posting_list_info.posting_list.len() == 0 {
                continue;
            }
            self.add_centroid(&posting_list_info.centroid)?;
        }

        Ok(())
    }

    pub fn build(&mut self) -> Result<()> {
        self.build_centroids()?;
        self.build_posting_lists()?;

        Ok(())
    }

    fn build_posting_lists_with_stopping_points(
        &self,
    ) -> Result<Vec<PostingListWithStoppingPoints>> {
        let mut lists_with_stopping_points = Vec::new();
        let mut occurrence_map: HashMap<u64, Vec<usize>> = HashMap::new();

        for list_index in 0..self.posting_lists.len() {
            let posting_list = self.posting_lists.get(list_index as u32)?;
            lists_with_stopping_points.push(PostingListWithStoppingPoints::new(
                posting_list.iter().collect::<Vec<_>>(),
                SortedVec::new(),
            ));
            for vector_storage_index in posting_list.iter() {
                occurrence_map
                    .entry(vector_storage_index)
                    .or_insert(Vec::new())
                    .push(list_index);
            }
        }

        for (stopping_point, posting_list_indices) in &occurrence_map {
            // Vector idx is not duplicated
            if posting_list_indices.len() == 1 {
                continue;
            }

            for list_index in posting_list_indices {
                lists_with_stopping_points[*list_index].add_stopping_point(*stopping_point);
            }
        }

        // Filter out the posting lists with non-empty stopping_points
        let filtered_lists: Vec<_> = lists_with_stopping_points
            .into_iter()
            .filter(|posting_list| !posting_list.stopping_points.is_empty())
            .collect();

        Ok(filtered_lists)
    }

    fn assign_ids_until_last_stopping_point(&mut self, assigned_ids: &mut Vec<i32>) -> Result<i32> {
        let mut min_heap: BinaryHeap<Reverse<PostingListWithStoppingPoints>> = BinaryHeap::from(
            self.build_posting_lists_with_stopping_points()?
                .into_iter()
                .map(Reverse)
                .collect::<Vec<_>>(),
        );

        let mut cur_idx = 0;
        while let Some(Reverse(first_posting_list)) = min_heap.pop() {
            let min_dup_vec_idx = first_posting_list.stopping_points[0];

            // Collect all posting lists with the min stopping point
            let mut working_list = vec![first_posting_list];

            while let Some(Reverse(next_posting_list)) = min_heap.peek() {
                if next_posting_list.stopping_points[0] == min_dup_vec_idx {
                    working_list.push(min_heap.pop().unwrap().0); // Pop and unwrap safely
                } else {
                    break; // Exit if we reach a different stopping point
                }
            }

            // Process the collected elements
            for list_with_stopping_points in working_list {
                for (idx_in_posting_list, original_vector_idx) in
                    list_with_stopping_points.posting_list.iter().enumerate()
                {
                    // All vectors coming before the min stopping point have been reassigned, the
                    // (modified) posting list can now be reinserted to the binary heap if there
                    // are more stopping points left
                    if *original_vector_idx == min_dup_vec_idx {
                        if list_with_stopping_points.stopping_points.len() > 1 {
                            // Remove reassigned vectors from posting list, remove the min
                            // duplicated vector idx from stopping point list
                            min_heap.push(Reverse(PostingListWithStoppingPoints::new(
                                list_with_stopping_points.posting_list[idx_in_posting_list + 1..]
                                    .to_vec(),
                                SortedVec::from_unsorted(
                                    list_with_stopping_points.stopping_points[1..].to_vec(),
                                ),
                            )));
                        }
                        break;
                    }
                    if assigned_ids[*original_vector_idx as usize] >= 0 {
                        return Err(anyhow!(
                            "Vectors that come before a stopping point should not be reassigned"
                        ));
                    }
                    assigned_ids[*original_vector_idx as usize] = cur_idx;
                    cur_idx += 1;
                }
            }
            assigned_ids[min_dup_vec_idx as usize] = cur_idx;
            cur_idx += 1;
        }

        Ok(cur_idx)
    }

    /// Assign new ids to the vectors
    fn get_reassigned_ids(&mut self) -> Result<Vec<i32>> {
        let vector_length = self.vectors.borrow().len();
        let mut assigned_ids = vec![-1; vector_length];

        let mut cur_idx = self.assign_ids_until_last_stopping_point(&mut assigned_ids)?;

        for list_index in 0..self.posting_lists.len() {
            let posting_list = self.posting_lists.get(list_index as u32)?;
            for original_vector_index in posting_list.iter() {
                if assigned_ids[original_vector_index as usize] >= 0 {
                    continue;
                }
                assigned_ids[original_vector_index as usize] = cur_idx;
                cur_idx += 1;
            }
        }
        Ok(assigned_ids)
    }

    pub fn reindex(&mut self) -> Result<()> {
        let assigned_ids = self.get_reassigned_ids()?;

        // Update posting lists with reassigned IDs
        let new_posting_lists_path = format!(
            "{}/reindex/builder_posting_list_storage",
            self.config.base_directory
        );
        create_dir_all(&new_posting_lists_path)?;

        let mut new_posting_list_storage = Box::new(FileBackedAppendablePostingListStorage::new(
            new_posting_lists_path,
            self.config.memory_size,
            self.config.file_size,
        ));

        for list_index in 0..self.posting_lists.len() {
            let posting_list = self.posting_lists.get(list_index as u32)?;
            let mut new_posting_list = Vec::new();
            for original_vector_index in posting_list.iter() {
                new_posting_list.push(assigned_ids[original_vector_index as usize] as u64);
            }
            new_posting_list_storage.append(&new_posting_list)?;
        }
        self.posting_lists = new_posting_list_storage;

        // Update doc_id_mapping with reassigned IDs
        let tmp_id_provider = self.doc_id_mapping.clone();
        for (id, doc_id) in tmp_id_provider.into_iter().enumerate() {
            let new_id = assigned_ids.get(id).ok_or(anyhow!(
                "id in id_provider {} is larger than size of vectors",
                id
            ))?;
            self.doc_id_mapping[*new_id as usize] = doc_id;
        }

        // Build reverse assigned ids
        let mut reverse_assigned_ids = vec![-1; self.doc_id_mapping.len()];
        for (i, id) in assigned_ids.iter().enumerate() {
            reverse_assigned_ids[*id as usize] = i as i32;
        }

        // Put the vectors to their reassigned places
        let new_vectors_path = format!(
            "{}/reindex/builder_vector_storage",
            self.config.base_directory
        );
        create_dir_all(&new_vectors_path)?;

        let new_vector_storage: AtomicRefCell<Box<dyn VectorStorage<f32> + Send + Sync>> =
            AtomicRefCell::new(Box::new(FileBackedAppendableVectorStorage::<f32>::new(
                new_vectors_path,
                self.config.memory_size,
                self.config.file_size,
                self.config.num_features,
            )));

        for i in 0..reverse_assigned_ids.len() {
            let mapped_id = reverse_assigned_ids[i];
            // let vector = self.vectors.borrow().get(mapped_id as u32).unwrap();
            new_vector_storage
                .borrow_mut()
                .append(self.vectors.borrow().get(mapped_id as u32).unwrap())
                .unwrap_or_else(|_| panic!("append failed"));
        }

        self.vectors = new_vector_storage;
        Ok(())
    }

    pub fn cleanup(&mut self) -> Result<()> {
        let vectors_path = format!("{}/builder_vector_storage", self.config.base_directory);
        let centroids_path = format!("{}/builder_centroid_storage", self.config.base_directory);
        let posting_lists_path = format!(
            "{}/builder_posting_list_storage",
            self.config.base_directory
        );
        let reindex_path = format!("{}/reindex", self.config.base_directory);
        std::fs::remove_dir_all(&vectors_path)?;
        std::fs::remove_dir_all(&centroids_path)?;
        std::fs::remove_dir_all(&posting_lists_path)?;
        // It is ok to fail here, as we do not always have reindex path
        if let Err(err) = std::fs::remove_dir_all(&reindex_path) {
            if err.kind() != ErrorKind::NotFound {
                return Err(err.into());
            }
        }
        Ok(())
    }
}

// Test
#[cfg(test)]
mod tests {
    use std::path::PathBuf;

    use utils::test_utils::generate_random_vector;

    use super::*;

    fn count_files_with_prefix(directory: &PathBuf, file_name_prefix: &str) -> usize {
        let mut count = 0;

        for entry in directory.read_dir().expect("Cannot read directory") {
            let entry = entry.expect("Cannot read entry");
            let file_name = entry.file_name();
            let file_name_str = file_name.to_string_lossy();

            if file_name_str.starts_with(file_name_prefix) {
                count += 1;
            }
        }

        count
    }

    #[test]
    fn test_build_posting_lists() {
        env_logger::init();

        let temp_dir = tempdir::TempDir::new("build_posting_lists_test")
            .expect("Failed to create temporary directory");
        let base_directory = temp_dir
            .path()
            .to_str()
            .expect("Failed to convert temporary directory path to string")
            .to_string();
        let num_clusters = 2;
        let num_vectors = 6;
        let num_features = 1;
        let file_size = 4096;
        let balance_factor = 0.0;
        let max_posting_list_size = usize::MAX;
        let mut builder: IvfBuilder<L2DistanceCalculator> = IvfBuilder::new(IvfBuilderConfig {
            max_iteration: 1000,
            batch_size: 4,
            num_clusters,
            num_data_points_for_clustering: num_vectors,
            max_clusters_per_vector: 2,
            distance_threshold: 0.1,
            base_directory,
            memory_size: 1024,
            file_size,
            num_features,
            tolerance: balance_factor,
            max_posting_list_size,
        })
        .expect("Failed to create builder");
        // Generate 1000 vectors of f32, dimension 4
        for i in 0..num_vectors {
            builder
                .add_vector(i as u64, &[(i + 1) as f32])
                .expect("Vector should be added");
        }

        let _ = builder.add_centroid(&[2.5]);
        let _ = builder.add_centroid(&[5.5]);

        let result = builder.build_posting_lists();
        assert!(result.is_ok());

        assert_eq!(
            builder
                .posting_lists
                .get(0)
                .expect("Failed to get posting list")
                .iter()
                .collect::<Vec<_>>(),
            vec![0, 1, 2, 3]
        );
        assert_eq!(
            builder
                .posting_lists
                .get(1)
                .expect("Failed to get posting list")
                .iter()
                .collect::<Vec<_>>(),
            vec![3, 4, 5]
        );
    }

    #[test]
    fn test_build_posting_lists_with_stopping_points_no_duplicates() {
        let temp_dir =
            tempdir::TempDir::new("build_posting_lists_with_stopping_points_no_duplicates_test")
                .expect("Failed to create temporary directory");
        let base_directory = temp_dir
            .path()
            .to_str()
            .expect("Failed to convert temporary directory path to string")
            .to_string();
        let num_clusters = 2;
        let num_vectors = 6;
        let num_features = 1;
        let file_size = 4096;
        let balance_factor = 0.0;
        let max_posting_list_size = usize::MAX;
        let mut builder: IvfBuilder<L2DistanceCalculator> = IvfBuilder::new(IvfBuilderConfig {
            max_iteration: 1000,
            batch_size: 4,
            num_clusters,
            num_data_points_for_clustering: num_vectors,
            max_clusters_per_vector: 2,
            distance_threshold: 0.1,
            base_directory,
            memory_size: 1024,
            file_size,
            num_features,
            tolerance: balance_factor,
            max_posting_list_size,
        })
        .expect("Failed to create builder");

        assert!(builder.add_posting_list(&vec![1, 2, 3]).is_ok());
        assert!(builder.add_posting_list(&vec![4, 5, 6]).is_ok());
        let result = builder.build_posting_lists_with_stopping_points().unwrap();
        assert!(result.is_empty());
    }

    #[test]
    fn test_build_posting_lists_with_stopping_points_with_duplicates() {
        let temp_dir =
            tempdir::TempDir::new("build_posting_lists_with_stopping_points_with_duplicates_test")
                .expect("Failed to create temporary directory");
        let base_directory = temp_dir
            .path()
            .to_str()
            .expect("Failed to convert temporary directory path to string")
            .to_string();
        let num_clusters = 3;
        let num_vectors = 6;
        let num_features = 1;
        let file_size = 4096;
        let balance_factor = 0.0;
        let max_posting_list_size = usize::MAX;
        let mut builder: IvfBuilder<L2DistanceCalculator> = IvfBuilder::new(IvfBuilderConfig {
            max_iteration: 1000,
            batch_size: 4,
            num_clusters,
            num_data_points_for_clustering: num_vectors,
            max_clusters_per_vector: 2,
            distance_threshold: 0.1,
            base_directory,
            memory_size: 1024,
            file_size,
            num_features,
            tolerance: balance_factor,
            max_posting_list_size,
        })
        .expect("Failed to create builder");

        assert!(builder.add_posting_list(&vec![1, 2, 3]).is_ok());
        assert!(builder.add_posting_list(&vec![2, 4, 5]).is_ok());
        assert!(builder.add_posting_list(&vec![3, 6, 7]).is_ok());

        let result = builder.build_posting_lists_with_stopping_points().unwrap();

        // Expected result
        let expected_result = vec![
            PostingListWithStoppingPoints {
                posting_list: vec![1, 2, 3],
                stopping_points: SortedVec::from_unsorted(vec![2, 3]),
            },
            PostingListWithStoppingPoints {
                posting_list: vec![2, 4, 5],
                stopping_points: SortedVec::from_unsorted(vec![2]),
            },
            PostingListWithStoppingPoints {
                posting_list: vec![3, 6, 7],
                stopping_points: SortedVec::from_unsorted(vec![3]),
            },
        ];

        assert_eq!(result, expected_result);
    }

    #[test]
    fn test_assign_ids_until_last_stopping_point() {
        let temp_dir = tempdir::TempDir::new("assign_ids_until_last_stopping_point_test")
            .expect("Failed to create temporary directory");
        let base_directory = temp_dir
            .path()
            .to_str()
            .expect("Failed to convert temporary directory path to string")
            .to_string();
        let num_clusters = 4;
        let num_vectors = 6;
        let num_features = 1;
        let file_size = 4096;
        let balance_factor = 0.0;
        let max_posting_list_size = usize::MAX;
        let mut builder: IvfBuilder<L2DistanceCalculator> = IvfBuilder::new(IvfBuilderConfig {
            max_iteration: 1000,
            batch_size: 4,
            num_clusters,
            num_data_points_for_clustering: num_vectors,
            max_clusters_per_vector: 2,
            distance_threshold: 0.1,
            base_directory,
            memory_size: 1024,
            file_size,
            num_features,
            tolerance: balance_factor,
            max_posting_list_size,
        })
        .expect("Failed to create builder");

        assert!(builder.add_posting_list(&vec![9, 18, 20]).is_ok());
        assert!(builder.add_posting_list(&vec![1, 3, 5, 7, 18, 20]).is_ok());
        assert!(builder.add_posting_list(&vec![14, 15, 16, 18]).is_ok());
        assert!(builder.add_posting_list(&vec![0, 2, 4, 6, 8, 20]).is_ok());
        assert!(builder.add_posting_list(&vec![10, 15, 21]).is_ok());

        let mut assigned_ids = vec![-1; 22];
        assert_eq!(
            builder
                .assign_ids_until_last_stopping_point(&mut assigned_ids)
                .expect("Failed to reassign ids for duplicated vectors"),
            16
        );

        assert_eq!(assigned_ids[10], 0);
        assert_eq!(assigned_ids[14], 1);
        assert_eq!(assigned_ids[15], 2);
        assert_eq!(assigned_ids[1], 3);
        assert_eq!(assigned_ids[3], 4);
        assert_eq!(assigned_ids[5], 5);
        assert_eq!(assigned_ids[7], 6);
        assert_eq!(assigned_ids[9], 7);
        assert_eq!(assigned_ids[16], 8);
        assert_eq!(assigned_ids[18], 9);
        assert_eq!(assigned_ids[0], 10);
        assert_eq!(assigned_ids[2], 11);
        assert_eq!(assigned_ids[4], 12);
        assert_eq!(assigned_ids[6], 13);
        assert_eq!(assigned_ids[8], 14);
        assert_eq!(assigned_ids[20], 15);
        assert_eq!(assigned_ids[21], -1);
        assert_eq!(assigned_ids[11], -1);
        assert_eq!(assigned_ids[12], -1);
        assert_eq!(assigned_ids[13], -1);
    }

    #[test]
    fn test_get_reassigned_ids_0() {
        let temp_dir = tempdir::TempDir::new("get_reassigned_ids_0_test")
            .expect("Failed to create temporary directory");
        let base_directory = temp_dir
            .path()
            .to_str()
            .expect("Failed to convert temporary directory path to string")
            .to_string();
        let num_clusters = 4;
        let num_vectors = 22;
        let num_features = 1;
        let file_size = 4096 * 4096;
        let balance_factor = 0.0;
        let max_posting_list_size = usize::MAX;
        let mut builder: IvfBuilder<L2DistanceCalculator> = IvfBuilder::new(IvfBuilderConfig {
            max_iteration: 1000,
            batch_size: 4,
            num_clusters,
            num_data_points_for_clustering: num_vectors,
            max_clusters_per_vector: 2,
            distance_threshold: 0.1,
            base_directory,
            memory_size: 1024,
            file_size,
            num_features,
            tolerance: balance_factor,
            max_posting_list_size,
        })
        .expect("Failed to create builder");

        for i in 0..num_vectors {
            builder
                .add_vector(i as u64, &generate_random_vector(num_features))
                .expect("Vector should be added");
        }

        assert!(builder.add_posting_list(&vec![11, 12, 13]).is_ok());
        assert!(builder.add_posting_list(&vec![0, 2, 4, 6, 8, 20]).is_ok());
        assert!(builder.add_posting_list(&vec![9, 18, 20]).is_ok());
        assert!(builder.add_posting_list(&vec![14, 15, 16, 18]).is_ok());
        assert!(builder.add_posting_list(&vec![1, 3, 5, 7, 18, 20]).is_ok());
        assert!(builder.add_posting_list(&vec![10, 15, 21]).is_ok());
        assert!(builder.add_posting_list(&vec![10, 15, 17, 19]).is_ok());

        let assigned_ids = builder
            .get_reassigned_ids()
            .expect("Failed to reassign ids");

        assert_eq!(assigned_ids[10], 0);
        assert_eq!(assigned_ids[14], 1);
        assert_eq!(assigned_ids[15], 2);
        assert_eq!(assigned_ids[1], 3);
        assert_eq!(assigned_ids[3], 4);
        assert_eq!(assigned_ids[5], 5);
        assert_eq!(assigned_ids[7], 6);
        assert_eq!(assigned_ids[9], 7);
        assert_eq!(assigned_ids[16], 8);
        assert_eq!(assigned_ids[18], 9);
        assert_eq!(assigned_ids[0], 10);
        assert_eq!(assigned_ids[2], 11);
        assert_eq!(assigned_ids[4], 12);
        assert_eq!(assigned_ids[6], 13);
        assert_eq!(assigned_ids[8], 14);
        assert_eq!(assigned_ids[20], 15);
        assert_eq!(assigned_ids[11], 16);
        assert_eq!(assigned_ids[12], 17);
        assert_eq!(assigned_ids[13], 18);
        assert_eq!(assigned_ids[21], 19);
        assert_eq!(assigned_ids[17], 20);
        assert_eq!(assigned_ids[19], 21);
    }

    #[test]
    fn test_get_reassigned_ids_1() {
        let temp_dir = tempdir::TempDir::new("get_reassigned_ids_1_test")
            .expect("Failed to create temporary directory");
        let base_directory = temp_dir
            .path()
            .to_str()
            .expect("Failed to convert temporary directory path to string")
            .to_string();
        let num_clusters = 4;
        let num_vectors = 22;
        let num_features = 1;
        let file_size = 4096 * 4096;
        let balance_factor = 0.0;
        let max_posting_list_size = usize::MAX;
        let mut builder: IvfBuilder<L2DistanceCalculator> = IvfBuilder::new(IvfBuilderConfig {
            max_iteration: 1000,
            batch_size: 4,
            num_clusters,
            num_data_points_for_clustering: num_vectors,
            max_clusters_per_vector: 2,
            distance_threshold: 0.1,
            base_directory,
            memory_size: 1024,
            file_size,
            num_features,
            tolerance: balance_factor,
            max_posting_list_size,
        })
        .expect("Failed to create builder");

        for i in 0..num_vectors {
            builder
                .add_vector(i as u64, &generate_random_vector(num_features))
                .expect("Vector should be added");
        }

        assert!(builder.add_posting_list(&vec![0, 1, 2, 3]).is_ok());
        assert!(builder.add_posting_list(&vec![4, 5, 6, 7]).is_ok());
        assert!(builder.add_posting_list(&vec![8, 9, 10, 11]).is_ok());
        assert!(builder.add_posting_list(&vec![12, 13, 14, 15]).is_ok());
        assert!(builder.add_posting_list(&vec![16, 17, 18, 19]).is_ok());
        assert!(builder.add_posting_list(&vec![0, 4, 8, 12, 16]).is_ok());
        assert!(builder.add_posting_list(&vec![1, 5, 9, 13, 17]).is_ok());
        assert!(builder.add_posting_list(&vec![2, 6, 10, 14, 18]).is_ok());
        assert!(builder.add_posting_list(&vec![3, 7, 11, 15, 19]).is_ok());

        let assigned_ids = builder
            .get_reassigned_ids()
            .expect("Failed to reassign ids");

        assert_eq!(assigned_ids[0], 0);
        assert_eq!(assigned_ids[1], 1);
        assert_eq!(assigned_ids[2], 2);
        assert_eq!(assigned_ids[3], 3);
        assert_eq!(assigned_ids[4], 4);
        assert_eq!(assigned_ids[5], 5);
        assert_eq!(assigned_ids[6], 6);
        assert_eq!(assigned_ids[7], 7);
        assert_eq!(assigned_ids[8], 8);
        assert_eq!(assigned_ids[9], 9);
        assert_eq!(assigned_ids[10], 10);
        assert_eq!(assigned_ids[11], 11);
        assert_eq!(assigned_ids[12], 12);
        assert_eq!(assigned_ids[13], 13);
        assert_eq!(assigned_ids[14], 14);
        assert_eq!(assigned_ids[15], 15);
        assert_eq!(assigned_ids[16], 16);
        assert_eq!(assigned_ids[17], 17);
        assert_eq!(assigned_ids[18], 18);
        assert_eq!(assigned_ids[19], 19);
    }

    #[test]
    fn test_get_reassigned_ids_2() {
        let temp_dir = tempdir::TempDir::new("get_reassigned_ids_2_test")
            .expect("Failed to create temporary directory");
        let base_directory = temp_dir
            .path()
            .to_str()
            .expect("Failed to convert temporary directory path to string")
            .to_string();
        let num_clusters = 4;
        let num_vectors = 30;
        let num_features = 1;
        let file_size = 4096 * 4096;
        let balance_factor = 0.0;
        let max_posting_list_size = usize::MAX;
        let mut builder: IvfBuilder<L2DistanceCalculator> = IvfBuilder::new(IvfBuilderConfig {
            max_iteration: 1000,
            batch_size: 4,
            num_clusters,
            num_data_points_for_clustering: num_vectors,
            max_clusters_per_vector: 2,
            distance_threshold: 0.1,
            base_directory,
            memory_size: 1024,
            file_size,
            num_features,
            tolerance: balance_factor,
            max_posting_list_size,
        })
        .expect("Failed to create builder");

        for i in 0..num_vectors {
            builder
                .add_vector(i as u64, &generate_random_vector(num_features))
                .expect("Vector should be added");
        }

        assert!(builder
            .add_posting_list(&vec![0, 5, 10, 15, 20, 25])
            .is_ok());
        assert!(builder
            .add_posting_list(&vec![1, 6, 11, 16, 21, 26])
            .is_ok());
        assert!(builder
            .add_posting_list(&vec![0, 7, 12, 17, 22, 27])
            .is_ok());
        assert!(builder
            .add_posting_list(&vec![2, 8, 13, 18, 23, 28])
            .is_ok());
        assert!(builder
            .add_posting_list(&vec![3, 9, 14, 19, 24, 29])
            .is_ok());
        assert!(builder
            .add_posting_list(&vec![4, 20, 21, 22, 23, 24])
            .is_ok());
        assert!(builder
            .add_posting_list(&vec![1, 25, 26, 27, 28, 29])
            .is_ok());

        let assigned_ids = builder
            .get_reassigned_ids()
            .expect("Failed to reassign ids");

        assert_eq!(assigned_ids[0], 0);
        assert_eq!(assigned_ids[1], 1);
        assert_eq!(assigned_ids[4], 2);
        assert_eq!(assigned_ids[5], 3);
        assert_eq!(assigned_ids[10], 4);
        assert_eq!(assigned_ids[15], 5);
        assert_eq!(assigned_ids[20], 6);
        assert_eq!(assigned_ids[6], 7);
        assert_eq!(assigned_ids[11], 8);
        assert_eq!(assigned_ids[16], 9);
        assert_eq!(assigned_ids[21], 10);
        assert_eq!(assigned_ids[7], 11);
        assert_eq!(assigned_ids[12], 12);
        assert_eq!(assigned_ids[17], 13);
        assert_eq!(assigned_ids[22], 14);
        assert_eq!(assigned_ids[2], 15);
        assert_eq!(assigned_ids[8], 16);
        assert_eq!(assigned_ids[13], 17);
        assert_eq!(assigned_ids[18], 18);
        assert_eq!(assigned_ids[23], 19);
        assert_eq!(assigned_ids[3], 20);
        assert_eq!(assigned_ids[9], 21);
        assert_eq!(assigned_ids[14], 22);
        assert_eq!(assigned_ids[19], 23);
        assert_eq!(assigned_ids[24], 24);
        assert_eq!(assigned_ids[25], 25);
        assert_eq!(assigned_ids[26], 26);
        assert_eq!(assigned_ids[27], 27);
        assert_eq!(assigned_ids[28], 28);
        assert_eq!(assigned_ids[29], 29);
    }

    #[test]
    fn test_get_reassigned_ids_3() {
        let temp_dir = tempdir::TempDir::new("get_reassigned_ids_3_test")
            .expect("Failed to create temporary directory");
        let base_directory = temp_dir
            .path()
            .to_str()
            .expect("Failed to convert temporary directory path to string")
            .to_string();
        let num_clusters = 4;
        let num_vectors = 30;
        let num_features = 1;
        let file_size = 4096 * 4096;
        let balance_factor = 0.0;
        let max_posting_list_size = usize::MAX;
        let mut builder: IvfBuilder<L2DistanceCalculator> = IvfBuilder::new(IvfBuilderConfig {
            max_iteration: 1000,
            batch_size: 4,
            num_clusters,
            num_data_points_for_clustering: num_vectors,
            max_clusters_per_vector: 2,
            distance_threshold: 0.1,
            base_directory,
            memory_size: 1024,
            file_size,
            num_features,
            tolerance: balance_factor,
            max_posting_list_size,
        })
        .expect("Failed to create builder");

        for i in 0..num_vectors {
            builder
                .add_vector(i as u64, &generate_random_vector(num_features))
                .expect("Vector should be added");
        }

        assert!(builder.add_posting_list(&vec![0, 4, 8, 12, 16, 20]).is_ok());
        assert!(builder.add_posting_list(&vec![1, 5, 9, 13, 17, 21]).is_ok());
        assert!(builder
            .add_posting_list(&vec![2, 6, 10, 14, 18, 22])
            .is_ok());
        assert!(builder
            .add_posting_list(&vec![3, 7, 11, 15, 19, 23])
            .is_ok());
        assert!(builder.add_posting_list(&vec![0, 6, 12, 18]).is_ok());
        assert!(builder.add_posting_list(&vec![1, 7, 13, 19]).is_ok());

        let assigned_ids = builder
            .get_reassigned_ids()
            .expect("Failed to reassign ids");

        assert_eq!(assigned_ids[0], 0);
        assert_eq!(assigned_ids[1], 1);
        assert_eq!(assigned_ids[2], 2);
        assert_eq!(assigned_ids[6], 3);
        assert_eq!(assigned_ids[3], 4);
        assert_eq!(assigned_ids[7], 5);
        assert_eq!(assigned_ids[4], 6);
        assert_eq!(assigned_ids[8], 7);
        assert_eq!(assigned_ids[12], 8);
        assert_eq!(assigned_ids[5], 9);
        assert_eq!(assigned_ids[9], 10);
        assert_eq!(assigned_ids[13], 11);
        assert_eq!(assigned_ids[10], 12);
        assert_eq!(assigned_ids[14], 13);
        assert_eq!(assigned_ids[18], 14);
        assert_eq!(assigned_ids[11], 15);
        assert_eq!(assigned_ids[15], 16);
        assert_eq!(assigned_ids[19], 17);
        assert_eq!(assigned_ids[16], 18);
        assert_eq!(assigned_ids[20], 19);
        assert_eq!(assigned_ids[17], 20);
        assert_eq!(assigned_ids[21], 21);
        assert_eq!(assigned_ids[22], 22);
        assert_eq!(assigned_ids[23], 23);
    }

    #[test]
    fn test_ivf_builder_reindex() {
        let temp_dir = tempdir::TempDir::new("ivf_builder_reindex_test")
            .expect("Failed to create temporary directory");
        let base_directory = temp_dir
            .path()
            .to_str()
            .expect("Failed to convert temporary directory path to string")
            .to_string();
        let num_clusters = 4;
        let num_features = 1;
        let file_size = 4096;
        let balance_factor = 0.0;
        let max_posting_list_size = usize::MAX;
        const NUM_VECTORS: usize = 22;
        let mut builder: IvfBuilder<L2DistanceCalculator> = IvfBuilder::new(IvfBuilderConfig {
            max_iteration: 1000,
            batch_size: 4,
            num_clusters,
            num_data_points_for_clustering: NUM_VECTORS,
            max_clusters_per_vector: 2,
            distance_threshold: 0.1,
            base_directory,
            memory_size: 1024,
            file_size,
            num_features,
            tolerance: balance_factor,
            max_posting_list_size,
        })
        .expect("Failed to create builder");

        for i in 0..NUM_VECTORS {
            builder
                .add_vector(i as u64 + 100, &[i as f32])
                .expect("Vector should be added");
        }

        assert!(builder.add_posting_list(&vec![11, 12, 13]).is_ok());
        assert!(builder.add_posting_list(&vec![0, 2, 4, 6, 8, 20]).is_ok());
        assert!(builder.add_posting_list(&vec![9, 18, 20]).is_ok());
        assert!(builder.add_posting_list(&vec![14, 15, 16, 18]).is_ok());
        assert!(builder.add_posting_list(&vec![1, 3, 5, 7, 18, 20]).is_ok());
        assert!(builder.add_posting_list(&vec![10, 15, 21]).is_ok());
        assert!(builder.add_posting_list(&vec![10, 15, 17, 19]).is_ok());

        builder.reindex().expect("Failed to reindex");

        let expected_vectors: [f32; NUM_VECTORS] = [
            10.0, 14.0, 15.0, 1.0, 3.0, 5.0, 7.0, 9.0, 16.0, 18.0, 0.0, 2.0, 4.0, 6.0, 8.0, 20.0,
            11.0, 12.0, 13.0, 21.0, 17.0, 19.0,
        ];

        for i in 0..NUM_VECTORS {
            assert_eq!(
                builder
                    .vectors
                    .borrow()
                    .get(i as u32)
                    .expect(&format!("Failed to retrieve vector #{}", i))[0],
                expected_vectors[i]
            );
        }

        let expected_doc_ids: [u64; NUM_VECTORS] = [
            10, 14, 15, 1, 3, 5, 7, 9, 16, 18, 0, 2, 4, 6, 8, 20, 11, 12, 13, 21, 17, 19,
        ];

        assert_eq!(builder.doc_id_mapping.len(), NUM_VECTORS);

        for (expected_doc_id, doc_id) in expected_doc_ids.iter().zip(builder.doc_id_mapping.iter())
        {
            assert_eq!(*doc_id, expected_doc_id + 100);
        }
    }

    #[test]
    fn test_ivf_builder() {
        let temp_dir = tempdir::TempDir::new("ivf_builder_test")
            .expect("Failed to create temporary directory");
        let base_directory = temp_dir
            .path()
            .to_str()
            .expect("Failed to convert temporary directory path to string")
            .to_string();
        let num_clusters = 10;
        let num_vectors = 1000;
        let num_features = 4;
        let file_size = 4096;
        let balance_factor = 0.0;
        let max_posting_list_size = usize::MAX;
        let mut builder: IvfBuilder<L2DistanceCalculator> = IvfBuilder::new(IvfBuilderConfig {
            max_iteration: 1000,
            batch_size: 4,
            num_clusters,
            num_data_points_for_clustering: num_vectors,
            max_clusters_per_vector: 1,
            distance_threshold: 0.1,
            base_directory,
            memory_size: 1024,
            file_size,
            num_features,
            tolerance: balance_factor,
            max_posting_list_size,
        })
        .expect("Failed to create builder");
        // Generate 1000 vectors of f32, dimension 4
        for i in 0..num_vectors {
            builder
                .add_vector(i as u64, &generate_random_vector(num_features))
                .expect("Vector should be added");
        }

        let result = builder.build();
        assert!(result.is_ok());

        assert_eq!(builder.vectors.borrow().len(), num_vectors);
        assert_eq!(builder.centroids.borrow().len(), num_clusters);
        assert_eq!(builder.posting_lists.len(), num_clusters);

        // Total size of vectors is bigger than file size, check that they are flushed to disk
        let vectors_path =
            PathBuf::from(&builder.config.base_directory).join("builder_vector_storage");
        assert!(vectors_path.exists());
        let count = count_files_with_prefix(&vectors_path, "vector.bin.");
        assert_eq!(
            count,
            (num_vectors * num_features * std::mem::size_of::<f32>())
                .div_ceil(builder.config.file_size)
        );

        // Total size of posting lists is bigger than file size, check that they are flushed to disk
        let posting_lists_path = PathBuf::from(format!(
            "{}/builder_posting_list_storage",
            builder.config.base_directory
        ));
        assert!(posting_lists_path.exists());

        let count = count_files_with_prefix(&posting_lists_path, "posting_list.bin.");
        assert_eq!(
            count,
            (num_vectors * std::mem::size_of::<u64>() // posting list
                + num_clusters * 2 * std::mem::size_of::<u64>()) // posting list metadata
            .div_ceil(builder.config.file_size)
        );
    }

    #[test]
    fn test_sample() {
        let num: Vec<usize> = (0..100).collect();
        let mut rng = rand::thread_rng();
        let sample = num
            .choose_multiple(&mut rng, 10)
            .cloned()
            .collect::<Vec<usize>>();
        println!("{:?}", sample);
    }
}<|MERGE_RESOLUTION|>--- conflicted
+++ resolved
@@ -407,11 +407,6 @@
         Ok(flattened_dataset)
     }
 
-<<<<<<< HEAD
-    fn cluster_docs(&self, doc_ids: Vec<usize>) -> Result<Vec<PostingListInfo>> {
-        let kmeans = KMeansBuilder::<D>::new(
-            self.config.num_clusters,
-=======
     fn cluster_docs(
         &self,
         doc_ids: Vec<usize>,
@@ -425,7 +420,6 @@
         );
         let kmeans = KMeansBuilder::new(
             num_clusters,
->>>>>>> 56f51a18
             self.config.max_iteration,
             self.config.tolerance,
             self.config.num_features,
@@ -457,12 +451,8 @@
         debug!("Building centroids");
 
         // First pass to get the initial centroids
-<<<<<<< HEAD
-        let kmeans = KMeansBuilder::<D>::new(
-=======
         let num_clusters = self.compute_actual_num_clusters(
             self.vectors.borrow().len(),
->>>>>>> 56f51a18
             self.config.num_clusters,
             self.config.max_posting_list_size,
         );
