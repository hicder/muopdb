--- conflicted
+++ resolved
@@ -13,11 +13,7 @@
 use crate::utils::{IdWithScore, SearchContext};
 use crate::vector::fixed_file::FixedFileVectorStorage;
 
-<<<<<<< HEAD
-pub struct Ivf<Q: Quantizer, D: DistanceCalculator> {
-=======
 pub struct Ivf<Q: Quantizer, DC: DistanceCalculator, D: IntSeqDecoder<Item = u64>> {
->>>>>>> 57687baf
     // The dataset.
     pub vector_storage: FixedFileVectorStorage<Q::QuantizedT>,
 
@@ -34,18 +30,11 @@
 
     pub quantizer: Q,
 
-<<<<<<< HEAD
-    _marker: PhantomData<D>,
-}
-
-impl<Q: Quantizer, D: DistanceCalculator> Ivf<Q, D> {
-=======
     _distance_calculator_marker: PhantomData<DC>,
     _decoder_marker: PhantomData<D>,
 }
 
 impl<Q: Quantizer, DC: DistanceCalculator, D: IntSeqDecoder<Item = u64>> Ivf<Q, DC, D> {
->>>>>>> 57687baf
     pub fn new(
         vector_storage: FixedFileVectorStorage<Q::QuantizedT>,
         index_storage: FixedIndexFile,
@@ -57,12 +46,8 @@
             index_storage,
             num_clusters,
             quantizer,
-<<<<<<< HEAD
-            _marker: PhantomData,
-=======
             _distance_calculator_marker: PhantomData,
             _decoder_marker: PhantomData,
->>>>>>> 57687baf
         }
     }
 
@@ -76,11 +61,7 @@
             let centroid = index_storage
                 .get_centroid(i as usize)
                 .with_context(|| format!("Failed to get centroid at index {}", i))?;
-<<<<<<< HEAD
-            let dist = D::calculate(&vector, &centroid);
-=======
             let dist = DC::calculate(&vector, &centroid);
->>>>>>> 57687baf
             distances.push((i as usize, dist));
         }
         distances.select_nth_unstable_by(num_probes - 1, |a, b| a.1.total_cmp(&b.1));
@@ -171,13 +152,9 @@
     }
 }
 
-<<<<<<< HEAD
-impl<Q: Quantizer, D: DistanceCalculator> Searchable for Ivf<Q, D> {
-=======
 impl<Q: Quantizer, DC: DistanceCalculator, D: IntSeqDecoder<Item = u64>> Searchable
     for Ivf<Q, DC, D>
 {
->>>>>>> 57687baf
     fn search(
         &self,
         query: &[f32],
@@ -213,11 +190,7 @@
     use quantization::noq::noq::NoQuantizer;
     use quantization::pq::pq::ProductQuantizer;
     use utils::distance::l2::L2DistanceCalculator;
-<<<<<<< HEAD
-    use utils::mem::transmute_slice_to_u8;
-=======
     use utils::mem::{transmute_slice_to_u8, transmute_u8_to_slice};
->>>>>>> 57687baf
 
     use super::*;
 
@@ -373,12 +346,8 @@
 
         let num_clusters = 2;
 
-        let quantizer = NoQuantizer::new(3);
-<<<<<<< HEAD
-        let ivf = Ivf::<NoQuantizer<L2DistanceCalculator>, L2DistanceCalculator>::new(
-=======
+        let quantizer = NoQuantizer::<L2DistanceCalculator>::new(3);
         let ivf = Ivf::<_, L2DistanceCalculator, PlainDecoder>::new(
->>>>>>> 57687baf
             storage,
             index_storage,
             num_clusters,
@@ -430,11 +399,7 @@
         let num_probes = 2;
 
         let nearest =
-<<<<<<< HEAD
-            Ivf::<NoQuantizer<L2DistanceCalculator>, L2DistanceCalculator>::find_nearest_centroids(
-=======
-            Ivf::<NoQuantizer, L2DistanceCalculator, PlainDecoder>::find_nearest_centroids(
->>>>>>> 57687baf
+            Ivf::<NoQuantizer<L2DistanceCalculator>, L2DistanceCalculator, PlainDecoder>::find_nearest_centroids(
                 &vector,
                 &index_storage,
                 num_probes,
@@ -484,19 +449,9 @@
         let num_clusters = 2;
         let num_probes = 2;
 
-<<<<<<< HEAD
         let quantizer = NoQuantizer::<L2DistanceCalculator>::new(num_features);
-        let ivf = Ivf::<NoQuantizer<L2DistanceCalculator>, L2DistanceCalculator>::new(
-            storage,
-            index_storage,
-            num_clusters,
-            quantizer,
-        );
-=======
-        let quantizer = NoQuantizer::new(num_features);
         let ivf: Ivf<_, L2DistanceCalculator, PlainDecoder> =
             Ivf::new(storage, index_storage, num_clusters, quantizer);
->>>>>>> 57687baf
 
         let query = vec![2.0, 3.0, 4.0];
         let k = 2;
@@ -533,7 +488,7 @@
         let subvector_dimension = 1;
 
         let codebook = vec![1.5, 5.5, 2.5, 6.5, 3.5, 7.5];
-        let quantizer = ProductQuantizer::new(
+        let quantizer = ProductQuantizer::<L2DistanceCalculator>::new(
             num_features,
             1,
             subvector_dimension,
@@ -570,11 +525,7 @@
         let num_clusters = 2;
         let num_probes = 2;
 
-<<<<<<< HEAD
-        let ivf: Ivf<ProductQuantizer<L2DistanceCalculator>, L2DistanceCalculator> =
-=======
         let ivf: Ivf<_, L2DistanceCalculator, PlainDecoder> =
->>>>>>> 57687baf
             Ivf::new(storage, index_storage, num_clusters, quantizer);
 
         let query = vec![2.0, 3.0, 4.0];
@@ -626,19 +577,9 @@
         let num_clusters = 1;
         let num_probes = 1;
 
-<<<<<<< HEAD
         let quantizer = NoQuantizer::<L2DistanceCalculator>::new(num_features);
-        let ivf = Ivf::<NoQuantizer<L2DistanceCalculator>, L2DistanceCalculator>::new(
-            storage,
-            index_storage,
-            num_clusters,
-            quantizer,
-        );
-=======
-        let quantizer = NoQuantizer::new(num_features);
         let ivf: Ivf<_, L2DistanceCalculator, PlainDecoder> =
             Ivf::new(storage, index_storage, num_clusters, quantizer);
->>>>>>> 57687baf
 
         let query = vec![1.0, 2.0, 3.0];
         let k = 5; // More than available results
