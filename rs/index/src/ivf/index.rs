--- conflicted
+++ resolved
@@ -339,10 +339,6 @@
 
         let num_clusters = 2;
 
-<<<<<<< HEAD
-        let quantizer = NoQuantizer::<L2DistanceCalculator>::new(3);
-        let ivf = Ivf::new(storage, index_storage, num_clusters, quantizer);
-=======
         let quantizer = NoQuantizer::new(3);
         let ivf = Ivf::<NoQuantizer, L2DistanceCalculator>::new(
             storage,
@@ -350,7 +346,6 @@
             num_clusters,
             quantizer,
         );
->>>>>>> 52578395
 
         assert_eq!(ivf.num_clusters, num_clusters);
         let cluster_0 = ivf.index_storage.get_posting_list(0);
@@ -388,18 +383,12 @@
             FixedIndexFile::new(file_path).expect("FixedIndexFile should be created");
         let num_probes = 2;
 
-<<<<<<< HEAD
-        let nearest =
-            Ivf::<NoQuantizer<L2DistanceCalculator>>::find_nearest_centroids(&vector, &index_storage, num_probes)
-                .expect("Nearest centroids should be found");
-=======
         let nearest = Ivf::<NoQuantizer, L2DistanceCalculator>::find_nearest_centroids(
             &vector,
             &index_storage,
             num_probes,
         )
         .expect("Nearest centroids should be found");
->>>>>>> 52578395
 
         assert_eq!(nearest[0], 1);
         assert_eq!(nearest[1], 0);
@@ -444,14 +433,9 @@
         let num_clusters = 2;
         let num_probes = 2;
 
-<<<<<<< HEAD
-        let quantizer = NoQuantizer::<L2DistanceCalculator>::new(num_features);
-        let ivf = Ivf::new(storage, index_storage, num_clusters, quantizer);
-=======
         let quantizer = NoQuantizer::new(num_features);
         let ivf: Ivf<NoQuantizer, L2DistanceCalculator> =
             Ivf::new(storage, index_storage, num_clusters, quantizer);
->>>>>>> 52578395
 
         let query = vec![2.0, 3.0, 4.0];
         let k = 2;
@@ -577,14 +561,9 @@
         let num_clusters = 1;
         let num_probes = 1;
 
-<<<<<<< HEAD
-        let quantizer = NoQuantizer::<L2DistanceCalculator>::new(num_features);
-        let ivf = Ivf::new(storage, index_storage, num_clusters, quantizer);
-=======
         let quantizer = NoQuantizer::new(num_features);
         let ivf: Ivf<NoQuantizer, L2DistanceCalculator> =
             Ivf::new(storage, index_storage, num_clusters, quantizer);
->>>>>>> 52578395
 
         let query = vec![1.0, 2.0, 3.0];
         let k = 5; // More than available results
