use std::cmp::min;
use std::fs::{create_dir_all, remove_dir_all, remove_file, File};
use std::io::{BufWriter, Write};
use std::marker::PhantomData;

use anyhow::{anyhow, Context, Result};
use compression::compression::IntSeqEncoder;
use log::debug;
use num_traits::ToBytes;
use quantization::quantization::Quantizer;
use quantization::typing::VectorOps;
use utils::io::{append_file_to_writer, wrap_write};
use utils::{CalculateSquared, DistanceCalculator};

use crate::ivf::builder::IvfBuilder;
use crate::posting_list::combined_file::{Header, Version};

<<<<<<< HEAD
pub struct IvfWriter<Q: Quantizer, D: DistanceCalculator + CalculateSquared + Send + Sync> {
    base_directory: String,
    quantizer: Q,
    _marker: PhantomData<D>,
}

impl<Q: Quantizer, D: DistanceCalculator + CalculateSquared + Send + Sync> IvfWriter<Q, D> {
=======
pub struct IvfWriter<Q: Quantizer, C: IntSeqEncoder> {
    base_directory: String,
    quantizer: Q,
    _marker: PhantomData<C>,
}

impl<Q: Quantizer, C: IntSeqEncoder + 'static> IvfWriter<Q, C> {
>>>>>>> 49d03616
    pub fn new(base_directory: String, quantizer: Q) -> Self {
        Self {
            base_directory,
            quantizer,
            _marker: PhantomData,
        }
    }

    pub fn write(&self, ivf_builder: &mut IvfBuilder<D>, reindex: bool) -> Result<()> {
        if reindex {
            // Reindex the vectors for efficient lookup
            ivf_builder
                .reindex()
                .context("failed to reindex during write")?;
            debug!("Finish reindexing");
        }

        let num_features = ivf_builder.config().num_features;
        let num_clusters = ivf_builder.centroids().borrow().len();
        let num_vectors = ivf_builder.vectors().borrow().len();

        // Write vectors
        let vectors_len = self
            .quantize_and_write_vectors(ivf_builder)
            .context("Failed to write vectors")?;
        let expected_bytes_written = std::mem::size_of::<u64>()
            + std::mem::size_of::<Q::QuantizedT>()
                * self.quantizer.quantized_dimension()
                * num_vectors;
        if vectors_len != expected_bytes_written {
            return Err(anyhow!(
                "Expected to write {} bytes in vector storage, but wrote {}",
                expected_bytes_written,
                vectors_len,
            ));
        }

        // Write doc_id_mapping
        let doc_id_mapping_len = self
            .write_doc_id_mapping(ivf_builder)
            .context("Failed to write doc_id_mapping")?;
        let expected_bytes_written = std::mem::size_of::<u64>() * (num_vectors + 1);
        if doc_id_mapping_len != expected_bytes_written {
            return Err(anyhow!(
                "Expected to write {} bytes in centroid storage, but wrote {}",
                expected_bytes_written,
                doc_id_mapping_len,
            ));
        }
        debug!("Finish writing doc_id_mapping");

        // Write centroids
        let centroids_len = self
            .write_centroids(ivf_builder)
            .context("Failed to write centroids")?;
        let expected_bytes_written =
            std::mem::size_of::<u64>() + std::mem::size_of::<f32>() * num_features * num_clusters;
        if centroids_len != expected_bytes_written {
            return Err(anyhow!(
                "Expected to write {} bytes in centroid storage, but wrote {}",
                expected_bytes_written,
                centroids_len,
            ));
        }
        debug!("Finish writing centroids");

        // Write posting_lists
        let posting_lists_and_metadata_len = self
            .write_posting_lists_and_metadata(ivf_builder)
            .context("Failed to write posting lists and metadata")?;
        debug!("Finish writing posting_lists_and_metadata");

        let header: Header = Header {
            version: Version::V0,
            num_features: num_features as u32,
            quantized_dimension: self.quantizer.quantized_dimension() as u32,
            num_clusters: num_clusters as u32,
            num_vectors: num_vectors as u64,
            doc_id_mapping_len: doc_id_mapping_len as u64,
            centroids_len: centroids_len as u64,
            posting_lists_and_metadata_len: posting_lists_and_metadata_len as u64,
        };

        self.combine_files(&header)?;
        debug!("Finish combining files");

        Ok(())
    }

    fn quantize_and_write_vectors(&self, ivf_builder: &IvfBuilder<D>) -> Result<usize> {
        // Quantize vectors
        let full_vectors = &ivf_builder.vectors();
        let quantized_vectors_path = format!("{}/quantized", self.base_directory);
        create_dir_all(&quantized_vectors_path)?;

        // Write quantized vectors
        let path = format!("{}/vectors", self.base_directory);
        let mut file = File::create(path)?;
        let capacity = full_vectors.borrow().len()
            * self.quantizer.quantized_dimension()
            * std::mem::size_of::<Q::QuantizedT>();
        let mut writer = BufWriter::with_capacity(min(1 << 30, capacity), &mut file);

        let mut bytes_written = 0;
        bytes_written += wrap_write(&mut writer, &full_vectors.borrow().len().to_le_bytes())?;

        for i in 0..full_vectors.borrow().len() {
            let quantized_vector = Q::QuantizedT::process_vector(
                full_vectors.borrow().get(i as u32)?,
                &self.quantizer,
            );
            for j in 0..quantized_vector.len() {
                bytes_written +=
                    wrap_write(&mut writer, quantized_vector[j].to_le_bytes().as_ref())?;
            }
        }

        remove_dir_all(&quantized_vectors_path)?;
        Ok(bytes_written)
    }

    fn write_doc_id_mapping(&self, ivf_builder: &IvfBuilder<D>) -> Result<usize> {
        let path = format!("{}/doc_id_mapping", self.base_directory);
        let mut file = File::create(path)?;
        let mut writer = BufWriter::new(&mut file);

        let mut bytes_written = wrap_write(
            &mut writer,
            &(ivf_builder.doc_id_mapping().len() as u64).to_le_bytes(),
        )?;
        for doc_id in ivf_builder.doc_id_mapping() {
            bytes_written += wrap_write(&mut writer, &doc_id.to_le_bytes())?;
        }
        Ok(bytes_written)
    }

    fn write_centroids(&self, ivf_builder: &IvfBuilder<D>) -> Result<usize> {
        let path = format!("{}/centroids", self.base_directory);
        let mut file = File::create(path)?;
        let mut writer = BufWriter::new(&mut file);

        let bytes_written = ivf_builder.centroids().borrow().write(&mut writer)?;
        Ok(bytes_written)
    }

<<<<<<< HEAD
    fn write_posting_lists_and_metadata(&self, ivf_builder: &mut IvfBuilder<D>) -> Result<usize> {
        let path = format!("{}/posting_lists", self.base_directory);
        let mut file = File::create(path)?;
        let mut writer = BufWriter::new(&mut file);
=======
    fn write_posting_lists_and_metadata(&self, ivf_builder: &mut IvfBuilder) -> Result<usize> {
        let metadata_path = format!("{}/posting_list_metadata", self.base_directory);
        let mut metadata_file = File::create(metadata_path)?;
        let mut metadata_writer = BufWriter::new(&mut metadata_file);

        let posting_list_path = format!("{}/posting_lists", self.base_directory);
        let mut posting_list_file = File::create(posting_list_path)?;
        let mut posting_list_writer = BufWriter::new(&mut posting_list_file);

        let mut metadata_bytes_written = 0;
        let mut posting_list_bytes_written = 0;

        let num_posting_lists = ivf_builder.posting_lists().len();
        // First write the total number of posting lists
        metadata_bytes_written +=
            wrap_write(&mut metadata_writer, &num_posting_lists.to_le_bytes())?;
        for i in 0..num_posting_lists {
            // TODO(tyb): we need to materialize the posting list here since we are
            // not sure the whole list is on the same page. Optimize this in a separate PR
            let posting_list = ivf_builder
                .posting_lists()
                .get(i as u32)?
                .iter()
                .collect::<Vec<_>>();
            let mut encoder = C::new_encoder(
                *posting_list.last().unwrap_or(&0) as usize,
                posting_list.len(),
            );
            // Encode to get the length of the encoded data
            encoder.encode(&posting_list)?;
            // Write the length of the encoded posting list
            metadata_bytes_written +=
                wrap_write(&mut metadata_writer, &encoder.len().to_le_bytes())?;
            // Write the offset to the current posting list
            metadata_bytes_written += wrap_write(
                &mut metadata_writer,
                &((posting_list_bytes_written as u64).to_le_bytes()),
            )?;
            // Now write the posting list itself
            posting_list_bytes_written += encoder.write(&mut posting_list_writer)?;
        }
>>>>>>> 49d03616

        let expected_bytes_written =
            std::mem::size_of::<u64>() * 2 * num_posting_lists + std::mem::size_of::<u64>();
        if metadata_bytes_written != expected_bytes_written {
            return Err(anyhow!(
                "Expected to write {} bytes of posting list metadata, but wrote {}",
                expected_bytes_written,
                metadata_bytes_written,
            ));
        }
        Ok(metadata_bytes_written + posting_list_bytes_written)
    }

    fn write_header(&self, header: &Header, writer: &mut BufWriter<&mut File>) -> Result<usize> {
        let version_value: u8 = match header.version {
            Version::V0 => 0,
        };
        let mut written = 0;
        written += wrap_write(writer, &version_value.to_le_bytes())?;
        written += wrap_write(writer, &header.num_features.to_le_bytes())?;
        written += wrap_write(writer, &header.quantized_dimension.to_le_bytes())?;
        written += wrap_write(writer, &header.num_clusters.to_le_bytes())?;
        written += wrap_write(writer, &header.num_vectors.to_le_bytes())?;
        written += wrap_write(writer, &header.doc_id_mapping_len.to_le_bytes())?;
        written += wrap_write(writer, &header.centroids_len.to_le_bytes())?;
        written += wrap_write(writer, &header.posting_lists_and_metadata_len.to_le_bytes())?;
        Ok(written)
    }

    /// Combine all individual files into one final index file. Keep vectors file separate.
    fn combine_files(&self, header: &Header) -> Result<usize> {
        let doc_id_mapping_path = format!("{}/doc_id_mapping", self.base_directory);
        let centroids_path = format!("{}/centroids", self.base_directory);
        let posting_list_metadata_path = format!("{}/posting_list_metadata", self.base_directory);
        let posting_lists_path = format!("{}/posting_lists", self.base_directory);

        let combined_path = format!("{}/index", self.base_directory);
        let mut combined_file = File::create(combined_path)?;
        let mut combined_buffer_writer = BufWriter::new(&mut combined_file);

        let mut written = self
            .write_header(header, &mut combined_buffer_writer)
            .context("Failed to write header")?;

        // Compute padding for alignment to 8 bytes
        written += Self::write_pad(written, &mut combined_buffer_writer, 8)?;
        written += append_file_to_writer(&doc_id_mapping_path, &mut combined_buffer_writer)?;

        // No need for padding, doc_id_mapping is always 8-byte aligned
        written += append_file_to_writer(&centroids_path, &mut combined_buffer_writer)?;

        // Pad again in case num_features and num_clusters are both odd
        written += Self::write_pad(written, &mut combined_buffer_writer, 8)?;
        written += append_file_to_writer(&posting_list_metadata_path, &mut combined_buffer_writer)?;
        written += append_file_to_writer(&posting_lists_path, &mut combined_buffer_writer)?;

        combined_buffer_writer
            .flush()
            .context("Failed to flush combined buffer")?;

        remove_file(format!("{}/doc_id_mapping", self.base_directory))?;
        remove_file(format!("{}/centroids", self.base_directory))?;
        remove_file(format!("{}/posting_list_metadata", self.base_directory))?;
        remove_file(format!("{}/posting_lists", self.base_directory))?;

        Ok(written)
    }

    // Write padding for alignment to `alignment` bytes.
    fn write_pad(
        written: usize,
        writer: &mut BufWriter<&mut File>,
        alignment: usize,
    ) -> Result<usize> {
        let mut padded = 0;
        let padding = alignment - (written % alignment);
        if padding != alignment {
            let padding_buffer = vec![0; padding];
            padded += wrap_write(writer, &padding_buffer)?;
        }
        Ok(padded)
    }
}

// Test
#[cfg(test)]
mod tests {
    use std::fs;
    use std::io::Read;
    use std::path::Path;

    use byteorder::{LittleEndian, ReadBytesExt};
    use compression::elias_fano::ef::EliasFano;
    use compression::noc::noc::PlainEncoder;
    use quantization::noq::noq::NoQuantizer;
    use quantization::pq::pq::ProductQuantizer;
    use tempdir::TempDir;
    use utils::distance::l2::L2DistanceCalculator;
    use utils::test_utils::generate_random_vector;

    use super::*;
    use crate::ivf::builder::IvfBuilderConfig;

    fn create_test_file(base_directory: &str, name: &str, content: &[u8]) -> Result<()> {
        let path = format!("{}/{}", base_directory, name);
        let mut file = File::create(path)?;
        file.write_all(content)?;
        Ok(())
    }

    #[test]
    fn test_combine_files() -> Result<()> {
        // Create a temporary directory for testing
        let temp_dir = tempdir::TempDir::new("ivf_builder_test")
            .expect("Failed to create temporary directory");
        let base_directory = temp_dir
            .path()
            .to_str()
            .expect("Failed to convert temporary directory path to string")
            .to_string();

        // Create an IvfWriter instance
        let num_features = 10;
        let quantizer = NoQuantizer::new(num_features);
<<<<<<< HEAD
        let ivf_writer: IvfWriter<_, L2DistanceCalculator> =
            IvfWriter::new(base_directory.clone(), quantizer);
=======
        let ivf_writer = IvfWriter::<_, PlainEncoder>::new(base_directory.clone(), quantizer);
>>>>>>> 49d03616

        // Create test files
        create_test_file(&base_directory, "centroids", &[5, 6, 7, 8])?;
        create_test_file(&base_directory, "posting_list_metadata", &[1, 2, 3, 4])?;
        create_test_file(&base_directory, "posting_lists", &[9, 10, 11, 12])?;
        create_test_file(&base_directory, "doc_id_mapping", &[100, 101, 102, 103])?;

        // Create a test header
        let header = Header {
            version: Version::V0,
            num_features: num_features as u32,
            quantized_dimension: num_features as u32,
            num_clusters: 5,
            num_vectors: 4,
            doc_id_mapping_len: 4,
            centroids_len: 4,
            posting_lists_and_metadata_len: 4,
        };

        // Call combine_files
        let bytes_written = ivf_writer.combine_files(&header)?;

        // Verify the combined file
        let combined_path = format!("{}/index", base_directory);
        let mut combined_file = File::open(combined_path)?;
        let mut combined_content = Vec::new();
        combined_file.read_to_end(&mut combined_content)?;

        // Check the total bytes written
        assert_eq!(bytes_written, combined_content.len());

        // Verify the header
        let mut expected_header = vec![
            0u8, // Version::V0
            10, 0, 0, 0, // num_features (little-endian)
            10, 0, 0, 0, // quantized_dimension (little-endian)
            5, 0, 0, 0, // num_clusters (little-endian)
            4, 0, 0, 0, 0, 0, 0, 0, // num_vectors (little-endian)
            4, 0, 0, 0, 0, 0, 0, 0, // doc_id_mapping_len (little-endian)
            4, 0, 0, 0, 0, 0, 0, 0, // centroids_len (little-endian)
            4, 0, 0, 0, 0, 0, 0, 0, // posting_lists_and_metadata_len (little-endian)
        ];

        // Add padding to align to 8 bytes
        while expected_header.len() % 8 != 0 {
            expected_header.push(0);
        }

        assert_eq!(
            &combined_content[..expected_header.len()],
            expected_header.as_slice()
        );

        // Verify the content of the files
        // doc_id_mapping
        let offset = expected_header.len();
        assert_eq!(&combined_content[offset..offset + 4], [100, 101, 102, 103]);

        // centroids
        let mut next_offset = offset + 4;
        assert_eq!(
            &combined_content[next_offset..next_offset + 4],
            [5, 6, 7, 8]
        );

        // Check for padding after centroids
        next_offset += 4;
        while next_offset % 8 != 0 {
            assert_eq!(combined_content[next_offset], 0);
            next_offset += 1;
        }

        // posting_list_metadata
        assert_eq!(
            &combined_content[next_offset..next_offset + 4],
            [1, 2, 3, 4]
        );

        // posting_lists
        next_offset += 4;
        assert_eq!(
            &combined_content[next_offset..next_offset + 4],
            [9, 10, 11, 12]
        );

        Ok(())
    }

    #[test]
    fn test_write_pad() {
        let temp_dir = TempDir::new("test_write_pad").unwrap();
        let path = temp_dir.path().join("test_pad");
        let mut file = File::create(&path).unwrap();
        let mut writer = BufWriter::new(&mut file);

        // Write some initial data
        let initial_size = writer.write(&[1, 2, 3]).unwrap() as usize;

        // Pad to 8-byte alignment
        let padding_written =
<<<<<<< HEAD
            IvfWriter::<NoQuantizer, L2DistanceCalculator>::write_pad(initial_size, &mut writer, 8)
=======
            IvfWriter::<NoQuantizer, PlainEncoder>::write_pad(initial_size, &mut writer, 8)
>>>>>>> 49d03616
                .unwrap();

        assert_eq!(padding_written, 5); // 3 bytes written, so 5 bytes of padding needed

        writer.flush().unwrap();

        // Check file size
        let metadata = fs::metadata(&path).unwrap();
        assert_eq!(metadata.len(), 8); // 3 bytes of data + 5 bytes of padding
    }

    #[test]
    fn test_quantize_and_write_vectors() {
        // Setup
        let temp_dir = TempDir::new("test_quantize_and_write_vectors")
            .expect("Failed to create temporary directory");
        let base_directory = temp_dir
            .path()
            .to_str()
            .expect("Failed to convert temporary directory path to string")
            .to_string();
        let num_clusters = 1;
        let num_vectors = 2;
        let num_features = 3;
        let subvector_dimension = 1;
        let file_size = 4096;

        let codebook = vec![1.5, 4.5, 2.3, 5.3, 3.1, 6.1];
        let quantizer =
            ProductQuantizer::new(3, 1, subvector_dimension, codebook, base_directory.clone())
                .expect("Can't create product quantizer");
        let ivf_writer = IvfWriter::<_, PlainEncoder>::new(base_directory.clone(), quantizer);

        let mut ivf_builder: IvfBuilder<L2DistanceCalculator> = IvfBuilder::new(IvfBuilderConfig {
            max_iteration: 1000,
            batch_size: 4,
            num_clusters,
            num_data_points_for_clustering: num_vectors,
            max_clusters_per_vector: 1,
            distance_threshold: 0.1,
            base_directory: base_directory.clone(),
            memory_size: 1024,
            file_size,
            num_features,
            tolerance: 0.0,
            max_posting_list_size: usize::MAX,
        })
        .expect("Failed to create builder");

        ivf_builder
            .add_vector(0, &vec![1.0, 2.0, 3.0])
            .expect("Vector should be added");
        ivf_builder
            .add_vector(1, &vec![4.0, 5.0, 6.0])
            .expect("Vector should be added");

        // Act
        let result = ivf_writer.quantize_and_write_vectors(&ivf_builder);
        assert!(result.is_ok());

        let bytes_written = result.unwrap();
        assert_eq!(bytes_written, 14); // 8 (number of vectors) + 6 (3 bytes each vector)

        let vectors_path = format!("{}/vectors", base_directory);
        assert!(Path::new(&vectors_path).exists());

        // Read the quantized vectors file
        let file = fs::File::open(vectors_path).expect("Failed to open vectors file");
        let mut reader = std::io::BufReader::new(file);
        let mut buffer = Vec::new();
        reader
            .read_to_end(&mut buffer)
            .expect("Failed to read vectors file");

        let expected_header = num_vectors.to_le_bytes();
        assert_eq!(&buffer[0..8], &expected_header);

        // Verify the contents of the quantized vectors
        let expected_quantized_vector_length = num_features / subvector_dimension as usize;
        let data_start = 8; // Skip the header
        let data_end = buffer.len();
        assert_eq!(
            (data_end - data_start) % expected_quantized_vector_length,
            0
        );

        let num_vectors_written = (data_end - data_start) / expected_quantized_vector_length;
        assert_eq!(num_vectors_written, num_vectors);

        // Check each quantized vector
        let expected_quantized_vectors = vec![vec![0u8, 0u8, 0u8], vec![1u8, 1u8, 1u8]];

        for i in 0..num_vectors_written {
            let start = data_start + i * expected_quantized_vector_length;
            let end = start + expected_quantized_vector_length;
            let quantized_vector = &buffer[start..end];

            assert_eq!(
                quantized_vector, &expected_quantized_vectors[i],
                "Quantized vector {} does not match expected",
                i
            );
        }
    }

    #[test]
    fn test_write_posting_lists_and_metadata() {
        let temp_dir = TempDir::new("test_write_posting_lists_and_metadata").unwrap();
        let base_directory = temp_dir
            .path()
            .to_str()
            .expect("Failed to convert temporary directory path to string")
            .to_string();
        let num_clusters = 1;
        let num_vectors = 2;
        let num_features = 3;
        let file_size = 4096;

        let quantizer = NoQuantizer::new(num_features);
        let ivf_writer = IvfWriter::<_, EliasFano>::new(base_directory.clone(), quantizer);

        let mut ivf_builder = IvfBuilder::new(IvfBuilderConfig {
            max_iteration: 1000,
            batch_size: 4,
            num_clusters,
            num_data_points_for_clustering: num_vectors,
            max_clusters_per_vector: 1,
            distance_threshold: 0.1,
            base_directory: base_directory.clone(),
            memory_size: 1024,
            file_size,
            num_features,
            tolerance: 0.0,
            max_posting_list_size: usize::MAX,
        })
        .expect("Failed to create builder");

        ivf_builder
            .add_posting_list(&vec![5, 8, 8, 15, 32])
            .expect("Posting list should be added");

        let bytes_written = ivf_writer
            .write_posting_lists_and_metadata(&mut ivf_builder)
            .expect("Failed to write posting lists and metadata");

        // Verify the metadata file
        let metadata_path = format!("{}/posting_list_metadata", base_directory);
        let mut metadata_file = File::open(metadata_path).expect("Failed to open metadata file");
        let mut metadata_content = Vec::new();
        metadata_file
            .read_to_end(&mut metadata_content)
            .expect("Failed to read metadata file");

        // Verify the posting lists file
        let posting_lists_path = format!("{}/posting_lists", base_directory);
        let mut posting_lists_file =
            File::open(posting_lists_path).expect("Failed to open posting lists file");
        let mut posting_lists_content = Vec::new();
        posting_lists_file
            .read_to_end(&mut posting_lists_content)
            .expect("Failed to read posting lists file");

        // Check the total bytes written
        assert_eq!(
            bytes_written,
            metadata_content.len() + posting_lists_content.len()
        );

        // Check metadata file
        let expected_metadata = vec![
            1, 0, 0, 0, 0, 0, 0, 0, // num_posting_lists
            5, 0, 0, 0, 0, 0, 0, 0, // posting_list0_len
            0, 0, 0, 0, 0, 0, 0, 0, // posting_list0_offset
        ];
        assert_eq!(metadata_content, expected_metadata);
        assert_eq!(metadata_content.len(), 8 * 3);

        // Check posting list file
        let expected_posting_lists = vec![
            2, 0, 0, 0, 0, 0, 0, 0, // lower_bit_length
            1, 0, 0, 0, 0, 0, 0, 0, // number of u64 for encoding lower_bits
            1, 0, 0, 0, 0, 0, 0, 0, // number of u64 for encoding upper_bits
            0b11000001, 0, 0, 0, 0, 0, 0, 0, // lower_bits + padding
            0b01011010, 0b00010000, 0, 0, 0, 0, 0, 0, // upper_bits + padding
        ];
        assert_eq!(posting_lists_content, expected_posting_lists);
        assert_eq!(posting_lists_content.len(), 8 * 5);
    }

    #[test]
    fn test_ivf_writer_write() {
        let temp_dir =
            TempDir::new("test_ivf_writer_write").expect("Failed to create temporary directory");
        let base_directory = temp_dir
            .path()
            .to_str()
            .expect("Failed to convert temporary directory path to string")
            .to_string();
        let num_clusters = 10;
        let num_vectors = 1000;
        let num_features = 4;
        let file_size = 4096;
        let quantizer = NoQuantizer::new(num_features);
        let writer = IvfWriter::<_, PlainEncoder>::new(base_directory.clone(), quantizer);

        let mut builder: IvfBuilder<L2DistanceCalculator> = IvfBuilder::new(IvfBuilderConfig {
            max_iteration: 1000,
            batch_size: 4,
            num_clusters,
            num_data_points_for_clustering: num_vectors,
            max_clusters_per_vector: 1,
            distance_threshold: 0.1,
            base_directory: base_directory.clone(),
            memory_size: 1024,
            file_size,
            num_features,
            tolerance: 0.0,
            max_posting_list_size: usize::MAX,
        })
        .expect("Failed to create builder");
        // Generate 1000 vectors of f32, dimension 4
        let mut original_vectors = Vec::new();
        for i in 0..num_vectors {
            let vector = generate_random_vector(num_features);
            original_vectors.push(vector.clone());
            builder
                .add_vector((i + 100) as u64, &vector)
                .expect("Vector should be added");
        }
        assert_eq!(builder.doc_id_mapping().len(), 1000);

        assert!(builder.build().is_ok());
        assert!(writer.write(&mut builder, false).is_ok());

        // Check if files were created and removed correctly
        assert!(fs::metadata(format!("{}/vectors", base_directory)).is_ok());
        assert!(fs::metadata(format!("{}/index", base_directory)).is_ok());
        assert!(fs::metadata(format!("{}/doc_id_mapping", base_directory)).is_err());
        assert!(fs::metadata(format!("{}/centroids", base_directory)).is_err());
        assert!(fs::metadata(format!("{}/posting_lists", base_directory)).is_err());

        // Verify vectors file content
        let vectors_file =
            File::open(format!("{}/vectors", base_directory)).expect("Failed to open vectors file");
        let mut vectors_reader = std::io::BufReader::new(vectors_file);

        let stored_num_vectors = vectors_reader
            .read_u64::<LittleEndian>()
            .expect("Failed to read number of vectors");
        assert_eq!(stored_num_vectors, num_vectors as u64);

        for original_vector in original_vectors {
            for &original_value in &original_vector {
                let stored_value = vectors_reader
                    .read_f32::<LittleEndian>()
                    .expect("Failed to read vector value");
                assert!((original_value - stored_value).abs() < f32::EPSILON);
            }
        }

        // Verify index file content
        let mut index_file =
            File::open(format!("{}/index", base_directory)).expect("Failed to open index file");
        let mut index_reader = std::io::BufReader::new(&mut index_file);

        // Read and verify header
        let version = index_reader.read_u8().expect("Failed to read version");
        assert_eq!(version, 0); // Version::V0

        let stored_num_features = index_reader
            .read_u32::<LittleEndian>()
            .expect("Failed to read num_features");
        assert_eq!(stored_num_features, num_features as u32);

        let stored_quantized_dimension = index_reader
            .read_u32::<LittleEndian>()
            .expect("Failed to read quantized_dimension");
        assert_eq!(stored_quantized_dimension, num_features as u32);

        let stored_num_clusters = index_reader
            .read_u32::<LittleEndian>()
            .expect("Failed to read num_clusters");
        assert_eq!(stored_num_clusters, num_clusters as u32);

        let stored_num_vectors = index_reader
            .read_u64::<LittleEndian>()
            .expect("Failed to read num_vectors");
        assert_eq!(stored_num_vectors, num_vectors as u64);

        let doc_id_mapping_len = index_reader
            .read_u64::<LittleEndian>()
            .expect("Failed to read doc_id_mapping_len");
        assert_eq!(
            doc_id_mapping_len,
            (std::mem::size_of::<u64>() * (num_vectors + 1)) as u64
        );

        let centroids_len = index_reader
            .read_u64::<LittleEndian>()
            .expect("Failed to read centroids_len");
        let posting_lists_and_metadata_len = index_reader
            .read_u64::<LittleEndian>()
            .expect("Failed to read posting_lists_and_metadata_len");

        // Verify file size
        let file_size = index_file
            .metadata()
            .expect("Failed to get file metadata")
            .len();
        assert_eq!(
            file_size,
            41 + 7 + doc_id_mapping_len + centroids_len + posting_lists_and_metadata_len
        ); // 41 bytes for header + 7 padding
    }
}<|MERGE_RESOLUTION|>--- conflicted
+++ resolved
@@ -15,28 +15,30 @@
 use crate::ivf::builder::IvfBuilder;
 use crate::posting_list::combined_file::{Header, Version};
 
-<<<<<<< HEAD
-pub struct IvfWriter<Q: Quantizer, D: DistanceCalculator + CalculateSquared + Send + Sync> {
+pub struct IvfWriter<Q, C, D> 
+where 
+    Q: Quantizer,
+    C: IntSeqEncoder,
+    D: DistanceCalculator + CalculateSquared + Send + Sync
+{
     base_directory: String,
     quantizer: Q,
-    _marker: PhantomData<D>,
+    _marker_1: PhantomData<C>,
+    _marker_2: PhantomData<D>,
 }
 
-impl<Q: Quantizer, D: DistanceCalculator + CalculateSquared + Send + Sync> IvfWriter<Q, D> {
-=======
-pub struct IvfWriter<Q: Quantizer, C: IntSeqEncoder> {
-    base_directory: String,
-    quantizer: Q,
-    _marker: PhantomData<C>,
-}
-
-impl<Q: Quantizer, C: IntSeqEncoder + 'static> IvfWriter<Q, C> {
->>>>>>> 49d03616
+impl<Q, C, D> IvfWriter<Q, C, D>
+where
+    Q: Quantizer,
+    C: IntSeqEncoder + 'static,
+    D: DistanceCalculator + CalculateSquared + Send + Sync,
+{
     pub fn new(base_directory: String, quantizer: Q) -> Self {
         Self {
             base_directory,
             quantizer,
-            _marker: PhantomData,
+            _marker_1: PhantomData,
+            _marker_2: PhantomData,
         }
     }
 
@@ -177,13 +179,7 @@
         Ok(bytes_written)
     }
 
-<<<<<<< HEAD
     fn write_posting_lists_and_metadata(&self, ivf_builder: &mut IvfBuilder<D>) -> Result<usize> {
-        let path = format!("{}/posting_lists", self.base_directory);
-        let mut file = File::create(path)?;
-        let mut writer = BufWriter::new(&mut file);
-=======
-    fn write_posting_lists_and_metadata(&self, ivf_builder: &mut IvfBuilder) -> Result<usize> {
         let metadata_path = format!("{}/posting_list_metadata", self.base_directory);
         let mut metadata_file = File::create(metadata_path)?;
         let mut metadata_writer = BufWriter::new(&mut metadata_file);
@@ -224,7 +220,6 @@
             // Now write the posting list itself
             posting_list_bytes_written += encoder.write(&mut posting_list_writer)?;
         }
->>>>>>> 49d03616
 
         let expected_bytes_written =
             std::mem::size_of::<u64>() * 2 * num_posting_lists + std::mem::size_of::<u64>();
@@ -349,12 +344,7 @@
         // Create an IvfWriter instance
         let num_features = 10;
         let quantizer = NoQuantizer::new(num_features);
-<<<<<<< HEAD
-        let ivf_writer: IvfWriter<_, L2DistanceCalculator> =
-            IvfWriter::new(base_directory.clone(), quantizer);
-=======
-        let ivf_writer = IvfWriter::<_, PlainEncoder>::new(base_directory.clone(), quantizer);
->>>>>>> 49d03616
+        let ivf_writer = IvfWriter::<_, PlainEncoder, L2DistanceCalculator>::new(base_directory.clone(), quantizer);
 
         // Create test files
         create_test_file(&base_directory, "centroids", &[5, 6, 7, 8])?;
@@ -455,11 +445,7 @@
 
         // Pad to 8-byte alignment
         let padding_written =
-<<<<<<< HEAD
-            IvfWriter::<NoQuantizer, L2DistanceCalculator>::write_pad(initial_size, &mut writer, 8)
-=======
-            IvfWriter::<NoQuantizer, PlainEncoder>::write_pad(initial_size, &mut writer, 8)
->>>>>>> 49d03616
+            IvfWriter::<NoQuantizer, PlainEncoder, L2DistanceCalculator>::write_pad(initial_size, &mut writer, 8)
                 .unwrap();
 
         assert_eq!(padding_written, 5); // 3 bytes written, so 5 bytes of padding needed
@@ -491,7 +477,7 @@
         let quantizer =
             ProductQuantizer::new(3, 1, subvector_dimension, codebook, base_directory.clone())
                 .expect("Can't create product quantizer");
-        let ivf_writer = IvfWriter::<_, PlainEncoder>::new(base_directory.clone(), quantizer);
+        let ivf_writer = IvfWriter::<_, PlainEncoder, L2DistanceCalculator>::new(base_directory.clone(), quantizer);
 
         let mut ivf_builder: IvfBuilder<L2DistanceCalculator> = IvfBuilder::new(IvfBuilderConfig {
             max_iteration: 1000,
@@ -579,7 +565,7 @@
         let file_size = 4096;
 
         let quantizer = NoQuantizer::new(num_features);
-        let ivf_writer = IvfWriter::<_, EliasFano>::new(base_directory.clone(), quantizer);
+        let ivf_writer = IvfWriter::<_, EliasFano, L2DistanceCalculator>::new(base_directory.clone(), quantizer);
 
         let mut ivf_builder = IvfBuilder::new(IvfBuilderConfig {
             max_iteration: 1000,
@@ -663,7 +649,7 @@
         let num_features = 4;
         let file_size = 4096;
         let quantizer = NoQuantizer::new(num_features);
-        let writer = IvfWriter::<_, PlainEncoder>::new(base_directory.clone(), quantizer);
+        let writer = IvfWriter::<_, PlainEncoder, L2DistanceCalculator>::new(base_directory.clone(), quantizer);
 
         let mut builder: IvfBuilder<L2DistanceCalculator> = IvfBuilder::new(IvfBuilderConfig {
             max_iteration: 1000,
