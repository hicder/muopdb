use std::cmp::min;
use std::fs::{create_dir_all, remove_dir_all, remove_file, File};
use std::io::{BufWriter, Write};
use std::marker::PhantomData;

use anyhow::{anyhow, Context, Result};
use log::debug;
use num_traits::ToBytes;
use quantization::quantization::Quantizer;
use quantization::typing::VectorOps;
use utils::io::{append_file_to_writer, wrap_write};
use utils::{CalculateSquared, DistanceCalculator};

use crate::ivf::builder::IvfBuilder;
use crate::posting_list::combined_file::{Header, Version};

pub struct IvfWriter<Q: Quantizer, D: DistanceCalculator + CalculateSquared + Send + Sync> {
    base_directory: String,
    quantizer: Q,
    _marker: PhantomData<D>,
}

impl<Q: Quantizer, D: DistanceCalculator + CalculateSquared + Send + Sync> IvfWriter<Q, D> {
    pub fn new(base_directory: String, quantizer: Q) -> Self {
        Self {
            base_directory,
            quantizer,
            _marker: PhantomData,
        }
    }

    pub fn write(&self, ivf_builder: &mut IvfBuilder<D>, reindex: bool) -> Result<()> {
        if reindex {
            // Reindex the vectors for efficient lookup
            ivf_builder
                .reindex()
                .context("failed to reindex during write")?;
            debug!("Finish reindexing");
        }

        let num_features = ivf_builder.config().num_features;
        let num_clusters = ivf_builder.centroids().borrow().len();
        let num_vectors = ivf_builder.vectors().borrow().len();

        // Write vectors
        let vectors_len = self
            .quantize_and_write_vectors(ivf_builder)
            .context("Failed to write vectors")?;
        let expected_bytes_written = std::mem::size_of::<u64>()
            + std::mem::size_of::<Q::QuantizedT>()
                * self.quantizer.quantized_dimension()
                * num_vectors;
        if vectors_len != expected_bytes_written {
            return Err(anyhow!(
                "Expected to write {} bytes in vector storage, but wrote {}",
                expected_bytes_written,
                vectors_len,
            ));
        }

        // Write doc_id_mapping
        let doc_id_mapping_len = self
            .write_doc_id_mapping(ivf_builder)
            .context("Failed to write doc_id_mapping")?;
        let expected_bytes_written = std::mem::size_of::<u64>() * (num_vectors + 1);
        if doc_id_mapping_len != expected_bytes_written {
            return Err(anyhow!(
                "Expected to write {} bytes in centroid storage, but wrote {}",
                expected_bytes_written,
                doc_id_mapping_len,
            ));
        }
        debug!("Finish writing doc_id_mapping");

        // Write centroids
        let centroids_len = self
            .write_centroids(ivf_builder)
            .context("Failed to write centroids")?;
        let expected_bytes_written =
            std::mem::size_of::<u64>() + std::mem::size_of::<f32>() * num_features * num_clusters;
        if centroids_len != expected_bytes_written {
            return Err(anyhow!(
                "Expected to write {} bytes in centroid storage, but wrote {}",
                expected_bytes_written,
                centroids_len,
            ));
        }
        debug!("Finish writing centroids");

        // Write posting_lists
        let posting_lists_and_metadata_len = self
            .write_posting_lists_and_metadata(ivf_builder)
            .context("Failed to write posting_lists")?;
        let expected_bytes_written = std::mem::size_of::<u64>() * 2 * num_clusters
            + std::mem::size_of::<u64>() * num_vectors
            + std::mem::size_of::<u64>();
        if posting_lists_and_metadata_len != expected_bytes_written {
            return Err(anyhow!(
                "Expected to write {} bytes in posting list storage, but wrote {}",
                expected_bytes_written,
                posting_lists_and_metadata_len,
            ));
        }
        debug!("Finish writing posting_lists_and_metadata");

        let header: Header = Header {
            version: Version::V0,
            num_features: num_features as u32,
            quantized_dimension: self.quantizer.quantized_dimension() as u32,
            num_clusters: num_clusters as u32,
            num_vectors: num_vectors as u64,
            doc_id_mapping_len: doc_id_mapping_len as u64,
            centroids_len: centroids_len as u64,
            posting_lists_and_metadata_len: posting_lists_and_metadata_len as u64,
        };

        self.combine_files(&header)?;
        debug!("Finish combining files");

        Ok(())
    }

    fn quantize_and_write_vectors(&self, ivf_builder: &IvfBuilder<D>) -> Result<usize> {
        // Quantize vectors
        let full_vectors = &ivf_builder.vectors();
        let quantized_vectors_path = format!("{}/quantized", self.base_directory);
        create_dir_all(&quantized_vectors_path)?;

        // Write quantized vectors
        let path = format!("{}/vectors", self.base_directory);
        let mut file = File::create(path)?;
        let capacity = full_vectors.borrow().len() * self.quantizer.quantized_dimension() * std::mem::size_of::<Q::QuantizedT>();
        let mut writer = BufWriter::with_capacity(min(1 << 30, capacity), &mut file);

        let mut bytes_written = 0;
        bytes_written += wrap_write(&mut writer, &full_vectors.borrow().len().to_le_bytes())?;

        for i in 0..full_vectors.borrow().len() {
            let quantized_vector = Q::QuantizedT::process_vector(
                full_vectors.borrow().get(i as u32)?,
                &self.quantizer,
            );
            for j in 0..quantized_vector.len() {
                bytes_written += wrap_write(&mut writer, quantized_vector[j].to_le_bytes().as_ref())?;
            }
        }

        remove_dir_all(&quantized_vectors_path)?;
        Ok(bytes_written)
    }

    fn write_doc_id_mapping(&self, ivf_builder: &IvfBuilder<D>) -> Result<usize> {
        let path = format!("{}/doc_id_mapping", self.base_directory);
        let mut file = File::create(path)?;
        let mut writer = BufWriter::new(&mut file);

        let mut bytes_written = wrap_write(
            &mut writer,
            &(ivf_builder.doc_id_mapping().len() as u64).to_le_bytes(),
        )?;
        for doc_id in ivf_builder.doc_id_mapping() {
            bytes_written += wrap_write(&mut writer, &doc_id.to_le_bytes())?;
        }
        Ok(bytes_written)
    }

    fn write_centroids(&self, ivf_builder: &IvfBuilder<D>) -> Result<usize> {
        let path = format!("{}/centroids", self.base_directory);
        let mut file = File::create(path)?;
        let mut writer = BufWriter::new(&mut file);

        let bytes_written = ivf_builder.centroids().borrow().write(&mut writer)?;
        Ok(bytes_written)
    }

<<<<<<< HEAD
    fn write_posting_lists(&self, ivf_builder: &mut IvfBuilder<D>) -> Result<usize> {
=======
    fn write_posting_lists_and_metadata(&self, ivf_builder: &mut IvfBuilder) -> Result<usize> {
>>>>>>> 56f51a18
        let path = format!("{}/posting_lists", self.base_directory);
        let mut file = File::create(path)?;
        let mut writer = BufWriter::new(&mut file);

        let bytes_written = ivf_builder.posting_lists_mut().write(&mut writer)?;
        Ok(bytes_written)
    }

    fn write_header(&self, header: &Header, writer: &mut BufWriter<&mut File>) -> Result<usize> {
        let version_value: u8 = match header.version {
            Version::V0 => 0,
        };
        let mut written = 0;
        written += wrap_write(writer, &version_value.to_le_bytes())?;
        written += wrap_write(writer, &header.num_features.to_le_bytes())?;
        written += wrap_write(writer, &header.quantized_dimension.to_le_bytes())?;
        written += wrap_write(writer, &header.num_clusters.to_le_bytes())?;
        written += wrap_write(writer, &header.num_vectors.to_le_bytes())?;
        written += wrap_write(writer, &header.doc_id_mapping_len.to_le_bytes())?;
        written += wrap_write(writer, &header.centroids_len.to_le_bytes())?;
        written += wrap_write(writer, &header.posting_lists_and_metadata_len.to_le_bytes())?;
        Ok(written)
    }

    /// Combine all individual files into one final index file. Keep vectors file separate.
    fn combine_files(&self, header: &Header) -> Result<usize> {
        let doc_id_mapping_path = format!("{}/doc_id_mapping", self.base_directory);
        let centroids_path = format!("{}/centroids", self.base_directory);
        let posting_lists_path = format!("{}/posting_lists", self.base_directory);

        let combined_path = format!("{}/index", self.base_directory);
        let mut combined_file = File::create(combined_path)?;
        let mut combined_buffer_writer = BufWriter::new(&mut combined_file);

        let mut written = self
            .write_header(header, &mut combined_buffer_writer)
            .context("Failed to write header")?;

        // Compute padding for alignment to 8 bytes
        written += Self::write_pad(written, &mut combined_buffer_writer, 8)?;
        written += append_file_to_writer(&doc_id_mapping_path, &mut combined_buffer_writer)?;

        // No need for padding, doc_id_mapping is always 8-byte aligned
        written += append_file_to_writer(&centroids_path, &mut combined_buffer_writer)?;

        // Pad again in case num_features and num_clusters are both odd
        written += Self::write_pad(written, &mut combined_buffer_writer, 8)?;
        written += append_file_to_writer(&posting_lists_path, &mut combined_buffer_writer)?;

        combined_buffer_writer
            .flush()
            .context("Failed to flush combined buffer")?;

        remove_file(format!("{}/doc_id_mapping", self.base_directory))?;
        remove_file(format!("{}/centroids", self.base_directory))?;
        remove_file(format!("{}/posting_lists", self.base_directory))?;

        Ok(written)
    }

    // Write padding for alignment to `alignment` bytes.
    fn write_pad(
        written: usize,
        writer: &mut BufWriter<&mut File>,
        alignment: usize,
    ) -> Result<usize> {
        let mut padded = 0;
        let padding = alignment - (written % alignment);
        if padding != alignment {
            let padding_buffer = vec![0; padding];
            padded += wrap_write(writer, &padding_buffer)?;
        }
        Ok(padded)
    }
}

// Test
#[cfg(test)]
mod tests {
    use std::fs;
    use std::io::Read;
    use std::path::Path;

    use byteorder::{LittleEndian, ReadBytesExt};
    use quantization::noq::noq::NoQuantizer;
    use quantization::pq::pq::ProductQuantizer;
    use tempdir::TempDir;
    use utils::distance::l2::L2DistanceCalculator;
    use utils::test_utils::generate_random_vector;

    use super::*;
    use crate::ivf::builder::IvfBuilderConfig;

    fn create_test_file(base_directory: &str, name: &str, content: &[u8]) -> Result<()> {
        let path = format!("{}/{}", base_directory, name);
        let mut file = File::create(path)?;
        file.write_all(content)?;
        Ok(())
    }

    #[test]
    fn test_combine_files() -> Result<()> {
        // Create a temporary directory for testing
        let temp_dir = tempdir::TempDir::new("ivf_builder_test")
            .expect("Failed to create temporary directory");
        let base_directory = temp_dir
            .path()
            .to_str()
            .expect("Failed to convert temporary directory path to string")
            .to_string();

        // Create an IvfWriter instance
        let num_features = 10;
        let quantizer = NoQuantizer::new(num_features);
        let ivf_writer: IvfWriter<NoQuantizer, L2DistanceCalculator> =
            IvfWriter::new(base_directory.clone(), quantizer);

        // Create test files
        create_test_file(&base_directory, "centroids", &[5, 6, 7, 8])?;
        create_test_file(&base_directory, "posting_lists", &[9, 10, 11, 12])?;
        create_test_file(&base_directory, "doc_id_mapping", &[100, 101, 102, 103])?;

        // Create a test header
        let header = Header {
            version: Version::V0,
            num_features: num_features as u32,
            quantized_dimension: num_features as u32,
            num_clusters: 5,
            num_vectors: 4,
            doc_id_mapping_len: 4,
            centroids_len: 4,
            posting_lists_and_metadata_len: 4,
        };

        // Call combine_files
        let bytes_written = ivf_writer.combine_files(&header)?;

        // Verify the combined file
        let combined_path = format!("{}/index", base_directory);
        let mut combined_file = File::open(combined_path)?;
        let mut combined_content = Vec::new();
        combined_file.read_to_end(&mut combined_content)?;

        // Check the total bytes written
        assert_eq!(bytes_written, combined_content.len());

        // Verify the header
        let mut expected_header = vec![
            0u8, // Version::V0
            10, 0, 0, 0, // num_features (little-endian)
            10, 0, 0, 0, // quantized_dimension (little-endian)
            5, 0, 0, 0, // num_clusters (little-endian)
            4, 0, 0, 0, 0, 0, 0, 0, // num_vectors (little-endian)
            4, 0, 0, 0, 0, 0, 0, 0, // doc_id_mapping_len (little-endian)
            4, 0, 0, 0, 0, 0, 0, 0, // centroids_len (little-endian)
            4, 0, 0, 0, 0, 0, 0, 0, // posting_lists_and_metadata_len (little-endian)
        ];

        // Add padding to align to 8 bytes
        while expected_header.len() % 8 != 0 {
            expected_header.push(0);
        }

        assert_eq!(
            &combined_content[..expected_header.len()],
            expected_header.as_slice()
        );

        // Verify the content of the files
        // doc_id_mapping
        let offset = expected_header.len();
        assert_eq!(&combined_content[offset..offset + 4], [100, 101, 102, 103]);

        // centroids
        let mut next_offset = offset + 4;
        assert_eq!(
            &combined_content[next_offset..next_offset + 4],
            [5, 6, 7, 8]
        );

        // Check for padding after centroids
        next_offset += 4;
        while next_offset % 8 != 0 {
            assert_eq!(combined_content[next_offset], 0);
            next_offset += 1;
        }

        assert_eq!(
            &combined_content[next_offset..next_offset + 4],
            [9, 10, 11, 12]
        );

        Ok(())
    }

    #[test]
    fn test_write_pad() {
        let temp_dir = TempDir::new("test_write_pad").unwrap();
        let path = temp_dir.path().join("test_pad");
        let mut file = File::create(&path).unwrap();
        let mut writer = BufWriter::new(&mut file);

        // Write some initial data
        let initial_size = writer.write(&[1, 2, 3]).unwrap() as usize;

        // Pad to 8-byte alignment
        let padding_written =
            IvfWriter::<NoQuantizer, L2DistanceCalculator>::write_pad(initial_size, &mut writer, 8)
                .unwrap();

        assert_eq!(padding_written, 5); // 3 bytes written, so 5 bytes of padding needed

        writer.flush().unwrap();

        // Check file size
        let metadata = fs::metadata(&path).unwrap();
        assert_eq!(metadata.len(), 8); // 3 bytes of data + 5 bytes of padding
    }

    #[test]
    fn test_quantize_and_write_vectors() {
        // Setup
        let temp_dir = TempDir::new("test_quantize_and_write_vectors")
            .expect("Failed to create temporary directory");
        let base_directory = temp_dir
            .path()
            .to_str()
            .expect("Failed to convert temporary directory path to string")
            .to_string();
        let num_clusters = 1;
        let num_vectors = 2;
        let num_features = 3;
        let subvector_dimension = 1;
        let file_size = 4096;

        let codebook = vec![1.5, 4.5, 2.3, 5.3, 3.1, 6.1];
        let quantizer =
            ProductQuantizer::new(3, 1, subvector_dimension, codebook, base_directory.clone())
                .expect("Can't create product quantizer");
        let ivf_writer = IvfWriter::new(base_directory.clone(), quantizer);

        let mut ivf_builder: IvfBuilder<L2DistanceCalculator> = IvfBuilder::new(IvfBuilderConfig {
            max_iteration: 1000,
            batch_size: 4,
            num_clusters,
            num_data_points_for_clustering: num_vectors,
            max_clusters_per_vector: 1,
            distance_threshold: 0.1,
            base_directory: base_directory.clone(),
            memory_size: 1024,
            file_size,
            num_features,
            tolerance: 0.0,
            max_posting_list_size: usize::MAX,
        })
        .expect("Failed to create builder");

        ivf_builder
            .add_vector(0, &vec![1.0, 2.0, 3.0])
            .expect("Vector should be added");
        ivf_builder
            .add_vector(1, &vec![4.0, 5.0, 6.0])
            .expect("Vector should be added");

        // Act
        let result = ivf_writer.quantize_and_write_vectors(&ivf_builder);
        assert!(result.is_ok());

        let bytes_written = result.unwrap();
        assert_eq!(bytes_written, 14); // 8 (number of vectors) + 6 (3 bytes each vector)

        let vectors_path = format!("{}/vectors", base_directory);
        assert!(Path::new(&vectors_path).exists());

        // Read the quantized vectors file
        let file = fs::File::open(vectors_path).expect("Failed to open vectors file");
        let mut reader = std::io::BufReader::new(file);
        let mut buffer = Vec::new();
        reader
            .read_to_end(&mut buffer)
            .expect("Failed to read vectors file");

        let expected_header = num_vectors.to_le_bytes();
        assert_eq!(&buffer[0..8], &expected_header);

        // Verify the contents of the quantized vectors
        let expected_quantized_vector_length = num_features / subvector_dimension as usize;
        let data_start = 8; // Skip the header
        let data_end = buffer.len();
        assert_eq!(
            (data_end - data_start) % expected_quantized_vector_length,
            0
        );

        let num_vectors_written = (data_end - data_start) / expected_quantized_vector_length;
        assert_eq!(num_vectors_written, num_vectors);

        // Check each quantized vector
        let expected_quantized_vectors = vec![vec![0u8, 0u8, 0u8], vec![1u8, 1u8, 1u8]];

        for i in 0..num_vectors_written {
            let start = data_start + i * expected_quantized_vector_length;
            let end = start + expected_quantized_vector_length;
            let quantized_vector = &buffer[start..end];

            assert_eq!(
                quantized_vector, &expected_quantized_vectors[i],
                "Quantized vector {} does not match expected",
                i
            );
        }
    }

    #[test]
    fn test_ivf_writer_write() {
        let temp_dir =
            TempDir::new("test_ivf_writer_write").expect("Failed to create temporary directory");
        let base_directory = temp_dir
            .path()
            .to_str()
            .expect("Failed to convert temporary directory path to string")
            .to_string();
        let num_clusters = 10;
        let num_vectors = 1000;
        let num_features = 4;
        let file_size = 4096;
        let quantizer = NoQuantizer::new(num_features);
        let writer = IvfWriter::new(base_directory.clone(), quantizer);

        let mut builder: IvfBuilder<L2DistanceCalculator> = IvfBuilder::new(IvfBuilderConfig {
            max_iteration: 1000,
            batch_size: 4,
            num_clusters,
            num_data_points_for_clustering: num_vectors,
            max_clusters_per_vector: 1,
            distance_threshold: 0.1,
            base_directory: base_directory.clone(),
            memory_size: 1024,
            file_size,
            num_features,
            tolerance: 0.0,
            max_posting_list_size: usize::MAX,
        })
        .expect("Failed to create builder");
        // Generate 1000 vectors of f32, dimension 4
        let mut original_vectors = Vec::new();
        for i in 0..num_vectors {
            let vector = generate_random_vector(num_features);
            original_vectors.push(vector.clone());
            builder
                .add_vector((i + 100) as u64, &vector)
                .expect("Vector should be added");
        }
        assert_eq!(builder.doc_id_mapping().len(), 1000);

        assert!(builder.build().is_ok());
        assert!(writer.write(&mut builder, false).is_ok());

        // Check if files were created and removed correctly
        assert!(fs::metadata(format!("{}/vectors", base_directory)).is_ok());
        assert!(fs::metadata(format!("{}/index", base_directory)).is_ok());
        assert!(fs::metadata(format!("{}/doc_id_mapping", base_directory)).is_err());
        assert!(fs::metadata(format!("{}/centroids", base_directory)).is_err());
        assert!(fs::metadata(format!("{}/posting_lists", base_directory)).is_err());

        // Verify vectors file content
        let vectors_file =
            File::open(format!("{}/vectors", base_directory)).expect("Failed to open vectors file");
        let mut vectors_reader = std::io::BufReader::new(vectors_file);

        let stored_num_vectors = vectors_reader
            .read_u64::<LittleEndian>()
            .expect("Failed to read number of vectors");
        assert_eq!(stored_num_vectors, num_vectors as u64);

        for original_vector in original_vectors {
            for &original_value in &original_vector {
                let stored_value = vectors_reader
                    .read_f32::<LittleEndian>()
                    .expect("Failed to read vector value");
                assert!((original_value - stored_value).abs() < f32::EPSILON);
            }
        }

        // Verify index file content
        let mut index_file =
            File::open(format!("{}/index", base_directory)).expect("Failed to open index file");
        let mut index_reader = std::io::BufReader::new(&mut index_file);

        // Read and verify header
        let version = index_reader.read_u8().expect("Failed to read version");
        assert_eq!(version, 0); // Version::V0

        let stored_num_features = index_reader
            .read_u32::<LittleEndian>()
            .expect("Failed to read num_features");
        assert_eq!(stored_num_features, num_features as u32);

        let stored_quantized_dimension = index_reader
            .read_u32::<LittleEndian>()
            .expect("Failed to read quantized_dimension");
        assert_eq!(stored_quantized_dimension, num_features as u32);

        let stored_num_clusters = index_reader
            .read_u32::<LittleEndian>()
            .expect("Failed to read num_clusters");
        assert_eq!(stored_num_clusters, num_clusters as u32);

        let stored_num_vectors = index_reader
            .read_u64::<LittleEndian>()
            .expect("Failed to read num_vectors");
        assert_eq!(stored_num_vectors, num_vectors as u64);

        let doc_id_mapping_len = index_reader
            .read_u64::<LittleEndian>()
            .expect("Failed to read doc_id_mapping_len");
        assert_eq!(
            doc_id_mapping_len,
            (std::mem::size_of::<u64>() * (num_vectors + 1)) as u64
        );

        let centroids_len = index_reader
            .read_u64::<LittleEndian>()
            .expect("Failed to read centroids_len");
        let posting_lists_and_metadata_len = index_reader
            .read_u64::<LittleEndian>()
            .expect("Failed to read posting_lists_and_metadata_len");

        // Verify file size
        let file_size = index_file
            .metadata()
            .expect("Failed to get file metadata")
            .len();
        assert_eq!(
            file_size,
            41 + 7 + doc_id_mapping_len + centroids_len + posting_lists_and_metadata_len
        ); // 41 bytes for header + 7 padding
    }
}<|MERGE_RESOLUTION|>--- conflicted
+++ resolved
@@ -173,11 +173,7 @@
         Ok(bytes_written)
     }
 
-<<<<<<< HEAD
-    fn write_posting_lists(&self, ivf_builder: &mut IvfBuilder<D>) -> Result<usize> {
-=======
-    fn write_posting_lists_and_metadata(&self, ivf_builder: &mut IvfBuilder) -> Result<usize> {
->>>>>>> 56f51a18
+    fn write_posting_lists_and_metadata(&self, ivf_builder: &mut IvfBuilder<D>) -> Result<usize> {
         let path = format!("{}/posting_lists", self.base_directory);
         let mut file = File::create(path)?;
         let mut writer = BufWriter::new(&mut file);
