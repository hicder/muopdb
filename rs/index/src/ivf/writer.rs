use std::cmp::min;
use std::fs::{create_dir_all, remove_dir_all, remove_file, File};
use std::io::{BufWriter, Write};
use std::marker::PhantomData;

use anyhow::{anyhow, Context, Result};
use log::debug;
use num_traits::ToBytes;
use quantization::quantization::Quantizer;
use quantization::typing::VectorOps;
use utils::io::{append_file_to_writer, wrap_write};
use utils::{CalculateSquared, DistanceCalculator};

use crate::ivf::builder::IvfBuilder;
use crate::posting_list::combined_file::{Header, Version};

pub struct IvfWriter<Q: Quantizer, D: DistanceCalculator + CalculateSquared + Send + Sync> {
    base_directory: String,
    quantizer: Q,
    _marker: PhantomData<D>,
}

impl<Q: Quantizer, D: DistanceCalculator + CalculateSquared + Send + Sync> IvfWriter<Q, D> {
    pub fn new(base_directory: String, quantizer: Q) -> Self {
        Self {
            base_directory,
            quantizer,
            _marker: PhantomData,
        }
    }

    pub fn write(&self, ivf_builder: &mut IvfBuilder<D>, reindex: bool) -> Result<()> {
        if reindex {
            // Reindex the vectors for efficient lookup
            ivf_builder
                .reindex()
                .context("failed to reindex during write")?;
            debug!("Finish reindexing");
        }

        let num_features = ivf_builder.config().num_features;
        let num_clusters = ivf_builder.centroids().borrow().len();
        let num_vectors = ivf_builder.vectors().borrow().len();

        // Write vectors
        let vectors_len = self
            .quantize_and_write_vectors(ivf_builder)
            .context("Failed to write vectors")?;
        let expected_bytes_written = std::mem::size_of::<u64>()
            + std::mem::size_of::<Q::QuantizedT>()
                * self.quantizer.quantized_dimension()
                * num_vectors;
        if vectors_len != expected_bytes_written {
            return Err(anyhow!(
                "Expected to write {} bytes in vector storage, but wrote {}",
                expected_bytes_written,
                vectors_len,
            ));
        }

        // Write doc_id_mapping
        let doc_id_mapping_len = self
            .write_doc_id_mapping(ivf_builder)
            .context("Failed to write doc_id_mapping")?;
        let expected_bytes_written = std::mem::size_of::<u64>() * (num_vectors + 1);
        if doc_id_mapping_len != expected_bytes_written {
            return Err(anyhow!(
                "Expected to write {} bytes in centroid storage, but wrote {}",
                expected_bytes_written,
                doc_id_mapping_len,
            ));
        }
        debug!("Finish writing doc_id_mapping");

        // Write centroids
        let centroids_len = self
            .write_centroids(ivf_builder)
            .context("Failed to write centroids")?;
        let expected_bytes_written =
            std::mem::size_of::<u64>() + std::mem::size_of::<f32>() * num_features * num_clusters;
        if centroids_len != expected_bytes_written {
            return Err(anyhow!(
                "Expected to write {} bytes in centroid storage, but wrote {}",
                expected_bytes_written,
                centroids_len,
            ));
        }
        debug!("Finish writing centroids");

        // Write posting_lists
        let posting_lists_and_metadata_len = self
            .write_posting_lists_and_metadata(ivf_builder)
            .context("Failed to write posting_lists")?;
        let expected_bytes_written = std::mem::size_of::<u64>() * 2 * num_clusters
            + std::mem::size_of::<u64>() * num_vectors
            + std::mem::size_of::<u64>();
        if posting_lists_and_metadata_len != expected_bytes_written {
            return Err(anyhow!(
                "Expected to write {} bytes in posting list storage, but wrote {}",
                expected_bytes_written,
                posting_lists_and_metadata_len,
            ));
        }
        debug!("Finish writing posting_lists_and_metadata");

        let header: Header = Header {
            version: Version::V0,
            num_features: num_features as u32,
            quantized_dimension: self.quantizer.quantized_dimension() as u32,
            num_clusters: num_clusters as u32,
            num_vectors: num_vectors as u64,
            doc_id_mapping_len: doc_id_mapping_len as u64,
            centroids_len: centroids_len as u64,
            posting_lists_and_metadata_len: posting_lists_and_metadata_len as u64,
        };

        self.combine_files(&header)?;
        debug!("Finish combining files");

        Ok(())
    }

    fn quantize_and_write_vectors(&self, ivf_builder: &IvfBuilder<D>) -> Result<usize> {
        // Quantize vectors
        let full_vectors = &ivf_builder.vectors();
        let quantized_vectors_path = format!("{}/quantized", self.base_directory);
        create_dir_all(&quantized_vectors_path)?;

        // Write quantized vectors
        let path = format!("{}/vectors", self.base_directory);
        let mut file = File::create(path)?;
        let capacity = full_vectors.borrow().len() * self.quantizer.quantized_dimension() * std::mem::size_of::<Q::QuantizedT>();
        let mut writer = BufWriter::with_capacity(min(1 << 30, capacity), &mut file);

        let mut bytes_written = 0;
        bytes_written += wrap_write(&mut writer, &full_vectors.borrow().len().to_le_bytes())?;

        for i in 0..full_vectors.borrow().len() {
            let quantized_vector = Q::QuantizedT::process_vector(
                full_vectors.borrow().get(i as u32)?,
                &self.quantizer,
            );
            for j in 0..quantized_vector.len() {
                bytes_written += wrap_write(&mut writer, quantized_vector[j].to_le_bytes().as_ref())?;
            }
        }

        remove_dir_all(&quantized_vectors_path)?;
        Ok(bytes_written)
    }

    fn write_doc_id_mapping(&self, ivf_builder: &IvfBuilder<D>) -> Result<usize> {
        let path = format!("{}/doc_id_mapping", self.base_directory);
        let mut file = File::create(path)?;
        let mut writer = BufWriter::new(&mut file);

        let mut bytes_written = wrap_write(
            &mut writer,
            &(ivf_builder.doc_id_mapping().len() as u64).to_le_bytes(),
        )?;
        for doc_id in ivf_builder.doc_id_mapping() {
            bytes_written += wrap_write(&mut writer, &doc_id.to_le_bytes())?;
        }
        Ok(bytes_written)
    }

    fn write_centroids(&self, ivf_builder: &IvfBuilder<D>) -> Result<usize> {
        let path = format!("{}/centroids", self.base_directory);
        let mut file = File::create(path)?;
        let mut writer = BufWriter::new(&mut file);

        let bytes_written = ivf_builder.centroids().borrow().write(&mut writer)?;
        Ok(bytes_written)
    }

    fn write_posting_lists_and_metadata(&self, ivf_builder: &mut IvfBuilder<D>) -> Result<usize> {
        let path = format!("{}/posting_lists", self.base_directory);
        let mut file = File::create(path)?;
        let mut writer = BufWriter::new(&mut file);

        let bytes_written = ivf_builder.posting_lists_mut().write(&mut writer)?;
        Ok(bytes_written)
    }

    fn write_header(&self, header: &Header, writer: &mut BufWriter<&mut File>) -> Result<usize> {
        let version_value: u8 = match header.version {
            Version::V0 => 0,
        };
        let mut written = 0;
        written += wrap_write(writer, &version_value.to_le_bytes())?;
        written += wrap_write(writer, &header.num_features.to_le_bytes())?;
        written += wrap_write(writer, &header.quantized_dimension.to_le_bytes())?;
        written += wrap_write(writer, &header.num_clusters.to_le_bytes())?;
        written += wrap_write(writer, &header.num_vectors.to_le_bytes())?;
        written += wrap_write(writer, &header.doc_id_mapping_len.to_le_bytes())?;
        written += wrap_write(writer, &header.centroids_len.to_le_bytes())?;
        written += wrap_write(writer, &header.posting_lists_and_metadata_len.to_le_bytes())?;
        Ok(written)
    }

    /// Combine all individual files into one final index file. Keep vectors file separate.
    fn combine_files(&self, header: &Header) -> Result<usize> {
        let doc_id_mapping_path = format!("{}/doc_id_mapping", self.base_directory);
        let centroids_path = format!("{}/centroids", self.base_directory);
        let posting_lists_path = format!("{}/posting_lists", self.base_directory);

        let combined_path = format!("{}/index", self.base_directory);
        let mut combined_file = File::create(combined_path)?;
        let mut combined_buffer_writer = BufWriter::new(&mut combined_file);

        let mut written = self
            .write_header(header, &mut combined_buffer_writer)
            .context("Failed to write header")?;

        // Compute padding for alignment to 8 bytes
        written += Self::write_pad(written, &mut combined_buffer_writer, 8)?;
        written += append_file_to_writer(&doc_id_mapping_path, &mut combined_buffer_writer)?;

        // No need for padding, doc_id_mapping is always 8-byte aligned
        written += append_file_to_writer(&centroids_path, &mut combined_buffer_writer)?;

        // Pad again in case num_features and num_clusters are both odd
        written += Self::write_pad(written, &mut combined_buffer_writer, 8)?;
        written += append_file_to_writer(&posting_lists_path, &mut combined_buffer_writer)?;

        combined_buffer_writer
            .flush()
            .context("Failed to flush combined buffer")?;

        remove_file(format!("{}/doc_id_mapping", self.base_directory))?;
        remove_file(format!("{}/centroids", self.base_directory))?;
        remove_file(format!("{}/posting_lists", self.base_directory))?;

        Ok(written)
    }

    // Write padding for alignment to `alignment` bytes.
    fn write_pad(
        written: usize,
        writer: &mut BufWriter<&mut File>,
        alignment: usize,
    ) -> Result<usize> {
        let mut padded = 0;
        let padding = alignment - (written % alignment);
        if padding != alignment {
            let padding_buffer = vec![0; padding];
            padded += wrap_write(writer, &padding_buffer)?;
        }
        Ok(padded)
    }
}

// Test
#[cfg(test)]
mod tests {
    use std::fs;
    use std::io::Read;
    use std::path::Path;

    use byteorder::{LittleEndian, ReadBytesExt};
    use quantization::noq::noq::NoQuantizer;
    use quantization::pq::pq::ProductQuantizer;
    use tempdir::TempDir;
    use utils::distance::l2::L2DistanceCalculator;
    use utils::test_utils::generate_random_vector;

    use super::*;
    use crate::ivf::builder::IvfBuilderConfig;

    fn create_test_file(base_directory: &str, name: &str, content: &[u8]) -> Result<()> {
        let path = format!("{}/{}", base_directory, name);
        let mut file = File::create(path)?;
        file.write_all(content)?;
        Ok(())
    }

    #[test]
    fn test_combine_files() -> Result<()> {
        // Create a temporary directory for testing
        let temp_dir = tempdir::TempDir::new("ivf_builder_test")
            .expect("Failed to create temporary directory");
        let base_directory = temp_dir
            .path()
            .to_str()
            .expect("Failed to convert temporary directory path to string")
            .to_string();

        // Create an IvfWriter instance
        let num_features = 10;
<<<<<<< HEAD
        let quantizer = NoQuantizer::<L2DistanceCalculator>::new(num_features);
        let ivf_writer = IvfWriter::new(base_directory.clone(), quantizer);
=======
        let quantizer = NoQuantizer::new(num_features);
        let ivf_writer: IvfWriter<_, L2DistanceCalculator> =
            IvfWriter::new(base_directory.clone(), quantizer);
>>>>>>> 52578395

        // Create test files
        create_test_file(&base_directory, "centroids", &[5, 6, 7, 8])?;
        create_test_file(&base_directory, "posting_lists", &[9, 10, 11, 12])?;
        create_test_file(&base_directory, "doc_id_mapping", &[100, 101, 102, 103])?;

        // Create a test header
        let header = Header {
            version: Version::V0,
            num_features: num_features as u32,
            quantized_dimension: num_features as u32,
            num_clusters: 5,
            num_vectors: 4,
            doc_id_mapping_len: 4,
            centroids_len: 4,
            posting_lists_and_metadata_len: 4,
        };

        // Call combine_files
        let bytes_written = ivf_writer.combine_files(&header)?;

        // Verify the combined file
        let combined_path = format!("{}/index", base_directory);
        let mut combined_file = File::open(combined_path)?;
        let mut combined_content = Vec::new();
        combined_file.read_to_end(&mut combined_content)?;

        // Check the total bytes written
        assert_eq!(bytes_written, combined_content.len());

        // Verify the header
        let mut expected_header = vec![
            0u8, // Version::V0
            10, 0, 0, 0, // num_features (little-endian)
            10, 0, 0, 0, // quantized_dimension (little-endian)
            5, 0, 0, 0, // num_clusters (little-endian)
            4, 0, 0, 0, 0, 0, 0, 0, // num_vectors (little-endian)
            4, 0, 0, 0, 0, 0, 0, 0, // doc_id_mapping_len (little-endian)
            4, 0, 0, 0, 0, 0, 0, 0, // centroids_len (little-endian)
            4, 0, 0, 0, 0, 0, 0, 0, // posting_lists_and_metadata_len (little-endian)
        ];

        // Add padding to align to 8 bytes
        while expected_header.len() % 8 != 0 {
            expected_header.push(0);
        }

        assert_eq!(
            &combined_content[..expected_header.len()],
            expected_header.as_slice()
        );

        // Verify the content of the files
        // doc_id_mapping
        let offset = expected_header.len();
        assert_eq!(&combined_content[offset..offset + 4], [100, 101, 102, 103]);

        // centroids
        let mut next_offset = offset + 4;
        assert_eq!(
            &combined_content[next_offset..next_offset + 4],
            [5, 6, 7, 8]
        );

        // Check for padding after centroids
        next_offset += 4;
        while next_offset % 8 != 0 {
            assert_eq!(combined_content[next_offset], 0);
            next_offset += 1;
        }

        assert_eq!(
            &combined_content[next_offset..next_offset + 4],
            [9, 10, 11, 12]
        );

        Ok(())
    }

    #[test]
    fn test_write_pad() {
        let temp_dir = TempDir::new("test_write_pad").unwrap();
        let path = temp_dir.path().join("test_pad");
        let mut file = File::create(&path).unwrap();
        let mut writer = BufWriter::new(&mut file);

        // Write some initial data
        let initial_size = writer.write(&[1, 2, 3]).unwrap() as usize;

        // Pad to 8-byte alignment
        let padding_written =
<<<<<<< HEAD
            IvfWriter::<NoQuantizer<L2DistanceCalculator>>::write_pad(initial_size, &mut writer, 8).unwrap();
=======
            IvfWriter::<NoQuantizer, L2DistanceCalculator>::write_pad(initial_size, &mut writer, 8)
                .unwrap();
>>>>>>> 52578395

        assert_eq!(padding_written, 5); // 3 bytes written, so 5 bytes of padding needed

        writer.flush().unwrap();

        // Check file size
        let metadata = fs::metadata(&path).unwrap();
        assert_eq!(metadata.len(), 8); // 3 bytes of data + 5 bytes of padding
    }

    #[test]
    fn test_quantize_and_write_vectors() {
        // Setup
        let temp_dir = TempDir::new("test_quantize_and_write_vectors")
            .expect("Failed to create temporary directory");
        let base_directory = temp_dir
            .path()
            .to_str()
            .expect("Failed to convert temporary directory path to string")
            .to_string();
        let num_clusters = 1;
        let num_vectors = 2;
        let num_features = 3;
        let subvector_dimension = 1;
        let file_size = 4096;

        let codebook = vec![1.5, 4.5, 2.3, 5.3, 3.1, 6.1];
        let quantizer =
            ProductQuantizer::new(3, 1, subvector_dimension, codebook, base_directory.clone())
                .expect("Can't create product quantizer");
        let ivf_writer = IvfWriter::new(base_directory.clone(), quantizer);

        let mut ivf_builder: IvfBuilder<L2DistanceCalculator> = IvfBuilder::new(IvfBuilderConfig {
            max_iteration: 1000,
            batch_size: 4,
            num_clusters,
            num_data_points_for_clustering: num_vectors,
            max_clusters_per_vector: 1,
            distance_threshold: 0.1,
            base_directory: base_directory.clone(),
            memory_size: 1024,
            file_size,
            num_features,
            tolerance: 0.0,
            max_posting_list_size: usize::MAX,
        })
        .expect("Failed to create builder");

        ivf_builder
            .add_vector(0, &vec![1.0, 2.0, 3.0])
            .expect("Vector should be added");
        ivf_builder
            .add_vector(1, &vec![4.0, 5.0, 6.0])
            .expect("Vector should be added");

        // Act
        let result = ivf_writer.quantize_and_write_vectors(&ivf_builder);
        assert!(result.is_ok());

        let bytes_written = result.unwrap();
        assert_eq!(bytes_written, 14); // 8 (number of vectors) + 6 (3 bytes each vector)

        let vectors_path = format!("{}/vectors", base_directory);
        assert!(Path::new(&vectors_path).exists());

        // Read the quantized vectors file
        let file = fs::File::open(vectors_path).expect("Failed to open vectors file");
        let mut reader = std::io::BufReader::new(file);
        let mut buffer = Vec::new();
        reader
            .read_to_end(&mut buffer)
            .expect("Failed to read vectors file");

        let expected_header = num_vectors.to_le_bytes();
        assert_eq!(&buffer[0..8], &expected_header);

        // Verify the contents of the quantized vectors
        let expected_quantized_vector_length = num_features / subvector_dimension as usize;
        let data_start = 8; // Skip the header
        let data_end = buffer.len();
        assert_eq!(
            (data_end - data_start) % expected_quantized_vector_length,
            0
        );

        let num_vectors_written = (data_end - data_start) / expected_quantized_vector_length;
        assert_eq!(num_vectors_written, num_vectors);

        // Check each quantized vector
        let expected_quantized_vectors = vec![vec![0u8, 0u8, 0u8], vec![1u8, 1u8, 1u8]];

        for i in 0..num_vectors_written {
            let start = data_start + i * expected_quantized_vector_length;
            let end = start + expected_quantized_vector_length;
            let quantized_vector = &buffer[start..end];

            assert_eq!(
                quantized_vector, &expected_quantized_vectors[i],
                "Quantized vector {} does not match expected",
                i
            );
        }
    }

    #[test]
    fn test_ivf_writer_write() {
        let temp_dir =
            TempDir::new("test_ivf_writer_write").expect("Failed to create temporary directory");
        let base_directory = temp_dir
            .path()
            .to_str()
            .expect("Failed to convert temporary directory path to string")
            .to_string();
        let num_clusters = 10;
        let num_vectors = 1000;
        let num_features = 4;
        let file_size = 4096;
        let quantizer = NoQuantizer::<L2DistanceCalculator>::new(num_features);
        let writer = IvfWriter::new(base_directory.clone(), quantizer);

        let mut builder: IvfBuilder<L2DistanceCalculator> = IvfBuilder::new(IvfBuilderConfig {
            max_iteration: 1000,
            batch_size: 4,
            num_clusters,
            num_data_points_for_clustering: num_vectors,
            max_clusters_per_vector: 1,
            distance_threshold: 0.1,
            base_directory: base_directory.clone(),
            memory_size: 1024,
            file_size,
            num_features,
            tolerance: 0.0,
            max_posting_list_size: usize::MAX,
        })
        .expect("Failed to create builder");
        // Generate 1000 vectors of f32, dimension 4
        let mut original_vectors = Vec::new();
        for i in 0..num_vectors {
            let vector = generate_random_vector(num_features);
            original_vectors.push(vector.clone());
            builder
                .add_vector((i + 100) as u64, &vector)
                .expect("Vector should be added");
        }
        assert_eq!(builder.doc_id_mapping().len(), 1000);

        assert!(builder.build().is_ok());
        assert!(writer.write(&mut builder, false).is_ok());

        // Check if files were created and removed correctly
        assert!(fs::metadata(format!("{}/vectors", base_directory)).is_ok());
        assert!(fs::metadata(format!("{}/index", base_directory)).is_ok());
        assert!(fs::metadata(format!("{}/doc_id_mapping", base_directory)).is_err());
        assert!(fs::metadata(format!("{}/centroids", base_directory)).is_err());
        assert!(fs::metadata(format!("{}/posting_lists", base_directory)).is_err());

        // Verify vectors file content
        let vectors_file =
            File::open(format!("{}/vectors", base_directory)).expect("Failed to open vectors file");
        let mut vectors_reader = std::io::BufReader::new(vectors_file);

        let stored_num_vectors = vectors_reader
            .read_u64::<LittleEndian>()
            .expect("Failed to read number of vectors");
        assert_eq!(stored_num_vectors, num_vectors as u64);

        for original_vector in original_vectors {
            for &original_value in &original_vector {
                let stored_value = vectors_reader
                    .read_f32::<LittleEndian>()
                    .expect("Failed to read vector value");
                assert!((original_value - stored_value).abs() < f32::EPSILON);
            }
        }

        // Verify index file content
        let mut index_file =
            File::open(format!("{}/index", base_directory)).expect("Failed to open index file");
        let mut index_reader = std::io::BufReader::new(&mut index_file);

        // Read and verify header
        let version = index_reader.read_u8().expect("Failed to read version");
        assert_eq!(version, 0); // Version::V0

        let stored_num_features = index_reader
            .read_u32::<LittleEndian>()
            .expect("Failed to read num_features");
        assert_eq!(stored_num_features, num_features as u32);

        let stored_quantized_dimension = index_reader
            .read_u32::<LittleEndian>()
            .expect("Failed to read quantized_dimension");
        assert_eq!(stored_quantized_dimension, num_features as u32);

        let stored_num_clusters = index_reader
            .read_u32::<LittleEndian>()
            .expect("Failed to read num_clusters");
        assert_eq!(stored_num_clusters, num_clusters as u32);

        let stored_num_vectors = index_reader
            .read_u64::<LittleEndian>()
            .expect("Failed to read num_vectors");
        assert_eq!(stored_num_vectors, num_vectors as u64);

        let doc_id_mapping_len = index_reader
            .read_u64::<LittleEndian>()
            .expect("Failed to read doc_id_mapping_len");
        assert_eq!(
            doc_id_mapping_len,
            (std::mem::size_of::<u64>() * (num_vectors + 1)) as u64
        );

        let centroids_len = index_reader
            .read_u64::<LittleEndian>()
            .expect("Failed to read centroids_len");
        let posting_lists_and_metadata_len = index_reader
            .read_u64::<LittleEndian>()
            .expect("Failed to read posting_lists_and_metadata_len");

        // Verify file size
        let file_size = index_file
            .metadata()
            .expect("Failed to get file metadata")
            .len();
        assert_eq!(
            file_size,
            41 + 7 + doc_id_mapping_len + centroids_len + posting_lists_and_metadata_len
        ); // 41 bytes for header + 7 padding
    }
}<|MERGE_RESOLUTION|>--- conflicted
+++ resolved
@@ -287,14 +287,9 @@
 
         // Create an IvfWriter instance
         let num_features = 10;
-<<<<<<< HEAD
-        let quantizer = NoQuantizer::<L2DistanceCalculator>::new(num_features);
-        let ivf_writer = IvfWriter::new(base_directory.clone(), quantizer);
-=======
         let quantizer = NoQuantizer::new(num_features);
         let ivf_writer: IvfWriter<_, L2DistanceCalculator> =
             IvfWriter::new(base_directory.clone(), quantizer);
->>>>>>> 52578395
 
         // Create test files
         create_test_file(&base_directory, "centroids", &[5, 6, 7, 8])?;
@@ -386,12 +381,8 @@
 
         // Pad to 8-byte alignment
         let padding_written =
-<<<<<<< HEAD
-            IvfWriter::<NoQuantizer<L2DistanceCalculator>>::write_pad(initial_size, &mut writer, 8).unwrap();
-=======
             IvfWriter::<NoQuantizer, L2DistanceCalculator>::write_pad(initial_size, &mut writer, 8)
                 .unwrap();
->>>>>>> 52578395
 
         assert_eq!(padding_written, 5); // 3 bytes written, so 5 bytes of padding needed
 
