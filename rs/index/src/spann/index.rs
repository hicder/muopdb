--- conflicted
+++ resolved
@@ -9,14 +9,6 @@
 use crate::ivf::index::Ivf;
 
 pub struct Spann {
-<<<<<<< HEAD
-    centroids: Hnsw<NoQuantizer<L2DistanceCalculator>>,
-    posting_lists: Ivf<NoQuantizer<L2DistanceCalculator>>,
-}
-
-impl Spann {
-    pub fn new(centroids: Hnsw<NoQuantizer<L2DistanceCalculator>>, posting_lists: Ivf<NoQuantizer<L2DistanceCalculator>>) -> Self {
-=======
     centroids: Hnsw<NoQuantizer>,
     posting_lists: Ivf<NoQuantizer, L2DistanceCalculator>,
 }
@@ -26,7 +18,6 @@
         centroids: Hnsw<NoQuantizer>,
         posting_lists: Ivf<NoQuantizer, L2DistanceCalculator>,
     ) -> Self {
->>>>>>> 52578395
         Self {
             centroids,
             posting_lists,
@@ -37,11 +28,7 @@
         &self.centroids
     }
 
-<<<<<<< HEAD
-    pub fn get_posting_lists(&self) -> &Ivf<NoQuantizer<L2DistanceCalculator>> {
-=======
     pub fn get_posting_lists(&self) -> &Ivf<NoQuantizer, L2DistanceCalculator> {
->>>>>>> 52578395
         &self.posting_lists
     }
 }
