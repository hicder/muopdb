--- conflicted
+++ resolved
@@ -10,24 +10,14 @@
 use crate::ivf::index::Ivf;
 
 pub struct Spann {
-<<<<<<< HEAD
     centroids: Hnsw<NoQuantizer<L2DistanceCalculator>>,
-    posting_lists: Ivf<NoQuantizer<L2DistanceCalculator>, L2DistanceCalculator>,
-=======
-    centroids: Hnsw<NoQuantizer>,
-    posting_lists: Ivf<NoQuantizer, L2DistanceCalculator, PlainDecoder>,
->>>>>>> 57687baf
+    posting_lists: Ivf<NoQuantizer<L2DistanceCalculator>, L2DistanceCalculator, PlainDecoder>,
 }
 
 impl Spann {
     pub fn new(
-<<<<<<< HEAD
         centroids: Hnsw<NoQuantizer<L2DistanceCalculator>>,
-        posting_lists: Ivf<NoQuantizer<L2DistanceCalculator>, L2DistanceCalculator>,
-=======
-        centroids: Hnsw<NoQuantizer>,
-        posting_lists: Ivf<NoQuantizer, L2DistanceCalculator, PlainDecoder>,
->>>>>>> 57687baf
+        posting_lists: Ivf<NoQuantizer<L2DistanceCalculator>, L2DistanceCalculator, PlainDecoder>,
     ) -> Self {
         Self {
             centroids,
@@ -39,13 +29,9 @@
         &self.centroids
     }
 
-<<<<<<< HEAD
     pub fn get_posting_lists(
         &self,
-    ) -> &Ivf<NoQuantizer<L2DistanceCalculator>, L2DistanceCalculator> {
-=======
-    pub fn get_posting_lists(&self) -> &Ivf<NoQuantizer, L2DistanceCalculator, PlainDecoder> {
->>>>>>> 57687baf
+    ) -> &Ivf<NoQuantizer<L2DistanceCalculator>, L2DistanceCalculator, PlainDecoder> {
         &self.posting_lists
     }
 }
