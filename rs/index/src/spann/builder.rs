use anyhow::{Ok, Result};
use log::debug;
use quantization::noq::noq::NoQuantizer;
use serde::{Deserialize, Serialize};
use utils::distance::l2::L2DistanceCalculator;

use crate::hnsw::builder::HnswBuilder;
use crate::ivf::builder::{IvfBuilder, IvfBuilderConfig};

#[derive(Serialize, Deserialize, Debug, Clone, PartialEq)]
pub struct SpannBuilderConfig {
    // For centroids
    pub max_neighbors: usize,
    pub max_layers: u8,
    pub ef_construction: u32,
    pub vector_storage_memory_size: usize,
    pub vector_storage_file_size: usize,
    pub num_features: usize,

    // For posting lists
    pub max_iteration: usize,
    pub batch_size: usize,
    pub num_clusters: usize,
    pub num_data_points_for_clustering: usize,
    pub max_clusters_per_vector: usize,
    // Threshold to add a vector to more than one cluster
    pub distance_threshold: f32,

    // Parameters for storages
    pub base_directory: String,
    pub memory_size: usize,
    pub file_size: usize,

    // Parameters for clustering.
    pub tolerance: f32,
    pub max_posting_list_size: usize,

    pub reindex: bool,
}

impl Default for SpannBuilderConfig {
    fn default() -> Self {
        Self {
            max_neighbors: 10,
            max_layers: 2,
            ef_construction: 100,
            vector_storage_memory_size: 1024,
            vector_storage_file_size: 1024,
            num_features: 768,
            max_iteration: 1000,
            batch_size: 4,
            num_clusters: 10,
            num_data_points_for_clustering: 1000,
            max_clusters_per_vector: 1,
            distance_threshold: 0.1,
            base_directory: "./".to_string(),
            memory_size: 1024,
            file_size: 1024,
            tolerance: 0.1,
            max_posting_list_size: usize::MAX,
            reindex: true,
        }
    }
}

pub struct SpannBuilder {
    pub config: SpannBuilderConfig,
<<<<<<< HEAD
    pub ivf_builder: IvfBuilder,
    pub centroid_builder: HnswBuilder<NoQuantizer<L2DistanceCalculator>>,
=======
    pub ivf_builder: IvfBuilder<L2DistanceCalculator>,
    pub centroid_builder: HnswBuilder<NoQuantizer>,
>>>>>>> 52578395
}

impl SpannBuilder {
    pub fn new(config: SpannBuilderConfig) -> Result<Self> {
        let ivf_builder = IvfBuilder::<L2DistanceCalculator>::new(IvfBuilderConfig {
            max_iteration: config.max_iteration,
            batch_size: config.batch_size,
            num_clusters: config.num_clusters,
            num_data_points_for_clustering: config.num_data_points_for_clustering,
            max_clusters_per_vector: config.max_clusters_per_vector,
            distance_threshold: config.distance_threshold,
            base_directory: config.base_directory.clone(),
            memory_size: config.memory_size,
            file_size: config.file_size,
            num_features: config.num_features,
            tolerance: config.tolerance,
            max_posting_list_size: config.max_posting_list_size,
        })?;

        let centroid_directory = format!("{}/centroids", config.base_directory.clone());
        std::fs::create_dir_all(&centroid_directory)?;

        let hnsw_directory = format!("{}/hnsw", centroid_directory);
        std::fs::create_dir_all(&hnsw_directory)?;

        let centroid_quantizer = NoQuantizer::new(config.num_features);
        let centroid_builder = HnswBuilder::new(
            config.max_neighbors,
            config.max_layers,
            config.ef_construction,
            config.memory_size,
            config.file_size,
            config.num_features,
            centroid_quantizer,
            hnsw_directory,
        );

        Ok(Self {
            config,
            ivf_builder,
            centroid_builder,
        })
    }

    #[allow(unused_variables)]
    pub fn add(&mut self, doc_id: u64, data: &[f32]) -> Result<()> {
        self.ivf_builder.add_vector(doc_id, data)
    }

    pub fn build(&mut self) -> Result<()> {
        self.ivf_builder.build()?;
        debug!("Finish building IVF index");

        let centroid_storage = self.ivf_builder.centroids();
        let num_centroids = centroid_storage.borrow().len();

        for i in 0..num_centroids {
            self.centroid_builder
                .insert(i as u64, &centroid_storage.borrow().get(i as u32).unwrap())?;
        }
        debug!("Finish building centroids");
        Ok(())
    }
}

#[cfg(test)]
mod tests {
    use crate::spann::builder::SpannBuilderConfig;

    #[test]
    fn test_read_write_config() {
        use std::fs::File;

        let temp_dir = tempdir::TempDir::new("test_read_write_config").unwrap();
        let base_directory = temp_dir.path().to_str().unwrap().to_string();

        // Write the collection config
        let collection_config_path = format!("{}/collection_config.json", base_directory);
        let collection_config = SpannBuilderConfig::default();
        std::fs::create_dir_all(&base_directory).unwrap();
        let mut file = File::create(collection_config_path.clone()).unwrap();
        serde_json::to_writer(&mut file, &collection_config).unwrap();

        // Read the collection config
        let read_collection_config: SpannBuilderConfig =
            serde_json::from_reader(File::open(collection_config_path).unwrap()).unwrap();
        assert_eq!(collection_config, read_collection_config);
    }
}<|MERGE_RESOLUTION|>--- conflicted
+++ resolved
@@ -65,13 +65,8 @@
 
 pub struct SpannBuilder {
     pub config: SpannBuilderConfig,
-<<<<<<< HEAD
-    pub ivf_builder: IvfBuilder,
-    pub centroid_builder: HnswBuilder<NoQuantizer<L2DistanceCalculator>>,
-=======
     pub ivf_builder: IvfBuilder<L2DistanceCalculator>,
     pub centroid_builder: HnswBuilder<NoQuantizer>,
->>>>>>> 52578395
 }
 
 impl SpannBuilder {
