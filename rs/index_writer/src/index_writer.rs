--- conflicted
+++ resolved
@@ -361,17 +361,6 @@
 
         let root_path = &self.output_root;
 
-<<<<<<< HEAD
-        // TODO: support multiple distance type
-        let mut ivf_builder: IvfBuilder<_> = IvfBuilder::<L2DistanceCalculator>::new(IvfBuilderConfig {
-            max_iteration: ivf_config.max_iteration,
-            batch_size: ivf_config.batch_size,
-            num_clusters: ivf_config.num_clusters,
-            num_data_points: ivf_config.num_data_points,
-            max_clusters_per_vector: ivf_config.max_clusters_per_vector,
-            distance_threshold: ivf_config.distance_threshold,
-            base_directory: index_writer_config.base_config.output_path.clone(),
-=======
         let spann_config = SpannBuilderConfig {
             max_neighbors: index_writer_config.hnsw_config.max_num_neighbors,
             max_layers: index_writer_config.hnsw_config.num_layers,
@@ -386,7 +375,6 @@
             max_clusters_per_vector: index_writer_config.ivf_config.max_clusters_per_vector,
             distance_threshold: index_writer_config.ivf_config.distance_threshold,
             base_directory: root_path.to_string(),
->>>>>>> a74750a1
             memory_size: index_writer_config.base_config.max_memory_size,
             file_size: index_writer_config.base_config.file_size,
             tolerance: index_writer_config.ivf_config.tolerance,
