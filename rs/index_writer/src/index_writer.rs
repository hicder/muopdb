use anyhow::{Ok, Result};
use compression::noc::noc::PlainEncoder;
use index::hnsw::builder::HnswBuilder;
use index::hnsw::writer::HnswWriter;
use index::ivf::builder::{IvfBuilder, IvfBuilderConfig};
use index::ivf::writer::IvfWriter;
use index::spann::builder::{SpannBuilder, SpannBuilderConfig};
use index::spann::writer::SpannWriter;
use log::{debug, info};
use quantization::noq::noq::{NoQuantizer, NoQuantizerConfig, NoQuantizerWriter};
use quantization::noq::noq_builder::NoQuantizerBuilder;
use quantization::pq::pq::{ProductQuantizer, ProductQuantizerConfig, ProductQuantizerWriter};
use quantization::pq::pq_builder::{ProductQuantizerBuilder, ProductQuantizerBuilderConfig};
use quantization::quantization::Quantizer;
use rand::seq::SliceRandom;
use utils::distance::dot_product::DotProductDistanceCalculator;
use utils::distance::l2::L2DistanceCalculator;
use utils::{CalculateSquared, DistanceCalculator};

use crate::config::{
    DistanceType, HnswConfigWithBase, IndexWriterConfig, IvfConfigWithBase, QuantizerType,
    SpannConfigWithBase,
};
use crate::input::Input;

pub struct IndexWriter {
    config: IndexWriterConfig,
    output_root: String,
}

impl IndexWriter {
    pub fn new(config: IndexWriterConfig) -> Result<Self> {
        let base_config = match config.clone() {
            IndexWriterConfig::Hnsw(hnsw_config) => hnsw_config.base_config,
            IndexWriterConfig::Ivf(ivf_config) => ivf_config.base_config,
            IndexWriterConfig::Spann(hnsw_ivf_config) => hnsw_ivf_config.base_config,
        };

        let index_type_str = format!("{:?}", base_config.index_type).to_lowercase();
        let output_root = format!("{}/{}", base_config.output_path, index_type_str);
        std::fs::create_dir_all(&output_root)?;

        Ok(Self {
            config,
            output_root,
        })
    }

    fn get_sorted_random_rows(num_rows: usize, num_random_rows: usize) -> Vec<u64> {
        let mut v = (0..num_rows).map(|x| x as u64).collect::<Vec<_>>();
        v.shuffle(&mut rand::thread_rng());
        let mut ret = v.into_iter().take(num_random_rows).collect::<Vec<u64>>();
        ret.sort();
        ret
    }

    fn write_quantizer_and_build_hnsw_index<T: Quantizer, F: Fn(&String, &T) -> Result<()>>(
        &mut self,
        input: &mut impl Input,
        index_builder_config: &HnswConfigWithBase,
        quantizer: T,
        writer_fn: F,
    ) -> Result<()> {
        info!("Start writing product quantizer");
        let path = &self.output_root;

        let quantizer_directory = format!("{}/quantizer", path);
        std::fs::create_dir_all(&quantizer_directory)?;

        // Use the provided writer function to write the quantizer
        writer_fn(&quantizer_directory, &quantizer)?;

        info!("Start building index");
        let vector_directory = format!("{}/vectors", path);
        std::fs::create_dir_all(&vector_directory)?;

        let mut hnsw_builder = HnswBuilder::<T>::new(
            index_builder_config.hnsw_config.max_num_neighbors,
            index_builder_config.hnsw_config.num_layers,
            index_builder_config.hnsw_config.ef_construction,
            index_builder_config.base_config.max_memory_size,
            index_builder_config.base_config.file_size,
            index_builder_config.base_config.dimension
                / index_builder_config.quantizer_config.subvector_dimension,
            quantizer,
            vector_directory.clone(),
        );

        input.reset();
        while input.has_next() {
            let row = input.next();
            hnsw_builder.insert(row.id, row.data)?;
            if row.id % 10000 == 0 {
                debug!("Inserted {} rows", row.id);
            }
        }

        std::fs::create_dir_all(&path)?;

        info!("Start writing index");
        let hnsw_writer = HnswWriter::new(path.to_string());
        hnsw_writer.write(&mut hnsw_builder, index_builder_config.base_config.reindex)?;

        // Cleanup tmp directory. It's ok to fail
        std::fs::remove_dir_all(&vector_directory).unwrap_or_default();

        Ok(())
    }

    fn build_hnsw_pq<D: DistanceCalculator>(
        &mut self,
        input: &mut impl Input,
        index_builder_config: &HnswConfigWithBase,
    ) -> Result<()> {
        // Create and train product quantizer
        let pq_config = ProductQuantizerConfig {
            dimension: index_builder_config.base_config.dimension,
            subvector_dimension: index_builder_config.quantizer_config.subvector_dimension,
            num_bits: index_builder_config.quantizer_config.num_bits,
        };

        let pq_builder_config = ProductQuantizerBuilderConfig {
            max_iteration: index_builder_config.quantizer_config.max_iteration,
            batch_size: index_builder_config.quantizer_config.batch_size,
        };

        let mut pq_builder = ProductQuantizerBuilder::<D>::new(pq_config, pq_builder_config);

        info!("Start training product quantizer");
        let sorted_random_rows = Self::get_sorted_random_rows(
            input.num_rows(),
            index_builder_config.quantizer_config.num_training_rows,
        );

        for row_idx in sorted_random_rows {
            input.skip_to(row_idx as usize);
            pq_builder.add(input.next().data.to_vec());
        }

        let pq = pq_builder.build(format!("{}/pq_tmp", &self.output_root))?;

        // Define the writer function for ProductQuantizer
        let pq_writer_fn = |directory: &String, pq: &ProductQuantizer<D>| {
            let pq_writer = ProductQuantizerWriter::new(directory.clone());
            pq_writer.write(pq)
        };

        self.write_quantizer_and_build_hnsw_index(input, index_builder_config, pq, pq_writer_fn)
    }

    fn build_hnsw_noq<D: DistanceCalculator>(
        &mut self,
        input: &mut impl Input,
        index_builder_config: &HnswConfigWithBase,
    ) -> Result<()> {
        // Create NoQuantizer
        let noq_config = NoQuantizerConfig {
            dimension: index_builder_config.base_config.dimension,
        };

        let mut noq_builder = NoQuantizerBuilder::<D>::new(noq_config);

        let noq = noq_builder.build()?;

        // Define the writer function for NoQuantizer
        let noq_writer_fn = |directory: &String, noq: &NoQuantizer<D>| {
            let noq_writer = NoQuantizerWriter::new(directory.clone());
            noq_writer.write(noq)
        };

        self.write_quantizer_and_build_hnsw_index(input, index_builder_config, noq, noq_writer_fn)
    }

    fn do_build_hnsw_index(
        &mut self,
        input: &mut impl Input,
        index_builder_config: &HnswConfigWithBase,
    ) -> Result<()> {
        match index_builder_config.quantizer_config.quantizer_type {
            QuantizerType::ProductQuantizer => {
                match index_builder_config.base_config.index_distance_type {
                    DistanceType::DotProduct => {
                        self.build_hnsw_pq::<DotProductDistanceCalculator>(
                            input,
                            index_builder_config,
                        )?;
                    }
                    DistanceType::L2 => {
                        self.build_hnsw_pq::<L2DistanceCalculator>(input, index_builder_config)?;
                    }
                }
            }
            QuantizerType::NoQuantizer => {
                match index_builder_config.base_config.index_distance_type {
                    DistanceType::DotProduct => {
                        self.build_hnsw_noq::<DotProductDistanceCalculator>(
                            input,
                            index_builder_config,
                        )?;
                    }
                    DistanceType::L2 => {
                        self.build_hnsw_noq::<L2DistanceCalculator>(input, index_builder_config)?;
                    }
                }
            }
        };
        Ok(())
    }

    fn write_quantizer_and_build_ivf_index<T, D, F>(
        &mut self,
        input: &mut impl Input,
        index_builder_config: &IvfConfigWithBase,
        quantizer: T,
        writer_fn: F,
    ) -> Result<()>
    where
        T: Quantizer,
        D: DistanceCalculator + CalculateSquared + Send + Sync,
        F: Fn(&String, &T) -> Result<()>,
    {
        info!("Start writing product quantizer");
        let path = &self.output_root;

        let quantizer_directory = format!("{}/quantizer", path);
        std::fs::create_dir_all(&quantizer_directory)?;

        // Use the provided writer function to write the quantizer
        writer_fn(&quantizer_directory, &quantizer)?;

        let mut ivf_builder = IvfBuilder::<D>::new(IvfBuilderConfig {
            max_iteration: index_builder_config.ivf_config.max_iteration,
            batch_size: index_builder_config.ivf_config.batch_size,
            num_clusters: index_builder_config.ivf_config.num_clusters,
            num_data_points_for_clustering: index_builder_config.ivf_config.num_data_points,
            max_clusters_per_vector: index_builder_config.ivf_config.max_clusters_per_vector,
            distance_threshold: index_builder_config.ivf_config.distance_threshold,
            base_directory: path.to_string(),
            memory_size: index_builder_config.base_config.max_memory_size,
            file_size: index_builder_config.base_config.file_size,
            num_features: index_builder_config.base_config.dimension,
            tolerance: index_builder_config.ivf_config.tolerance,
            max_posting_list_size: index_builder_config.ivf_config.max_posting_list_size,
        })?;

        input.reset();
        while input.has_next() {
            let row = input.next();
            ivf_builder.add_vector(row.id, row.data)?;
            if row.id % 10000 == 0 {
                debug!("Inserted {} rows", row.id);
            }
        }

        info!("Start building index");
        ivf_builder.build()?;

        std::fs::create_dir_all(&path)?;

        info!("Start writing index");
        let ivf_writer = IvfWriter::<_, PlainEncoder, D>::new(path.to_string(), quantizer);
        ivf_writer.write(&mut ivf_builder, index_builder_config.base_config.reindex)?;

        // Cleanup tmp directory. It's ok to fail
        ivf_builder.cleanup()?;

        Ok(())
    }

    fn build_ivf_pq<D: DistanceCalculator>(
        &mut self,
        input: &mut impl Input,
        index_builder_config: &IvfConfigWithBase,
    ) -> Result<()> {
        // Create and train product quantizer
        let pq_config = ProductQuantizerConfig {
            dimension: index_builder_config.base_config.dimension,
            subvector_dimension: index_builder_config.quantizer_config.subvector_dimension,
            num_bits: index_builder_config.quantizer_config.num_bits,
        };

        let pq_builder_config = ProductQuantizerBuilderConfig {
            max_iteration: index_builder_config.quantizer_config.max_iteration,
            batch_size: index_builder_config.quantizer_config.batch_size,
        };

        let mut pq_builder = ProductQuantizerBuilder::<D>::new(pq_config, pq_builder_config);

        info!("Start training product quantizer");
        let sorted_random_rows = Self::get_sorted_random_rows(
            input.num_rows(),
            index_builder_config.quantizer_config.num_training_rows,
        );

        for row_idx in sorted_random_rows {
            input.skip_to(row_idx as usize);
            pq_builder.add(input.next().data.to_vec());
        }

        let pq = pq_builder.build(format!("{}/pq_tmp", &self.output_root))?;

        // Define the writer function for ProductQuantizer
        let pq_writer_fn = |directory: &String, pq: &ProductQuantizer<D>| {
            let pq_writer = ProductQuantizerWriter::new(directory.clone());
            pq_writer.write(pq)
        };

        match index_builder_config.base_config.index_distance_type {
            DistanceType::DotProduct => self
                .write_quantizer_and_build_ivf_index::<_, DotProductDistanceCalculator, _>(
                    input,
                    index_builder_config,
                    pq,
                    pq_writer_fn,
                ),
            DistanceType::L2 => self
                .write_quantizer_and_build_ivf_index::<_, L2DistanceCalculator, _>(
                    input,
                    index_builder_config,
                    pq,
                    pq_writer_fn,
                ),
        }
    }

    fn build_ivf_noq<D: DistanceCalculator + CalculateSquared + Send + Sync>(
        &mut self,
        input: &mut impl Input,
        index_builder_config: &IvfConfigWithBase,
    ) -> Result<()> {
        // Create NoQuantizer
        let noq_config = NoQuantizerConfig {
            dimension: index_builder_config.base_config.dimension,
        };

        let mut noq_builder = NoQuantizerBuilder::<D>::new(noq_config);

        let noq = noq_builder.build()?;

        // Define the writer function for NoQuantizer
        let noq_writer_fn = |directory: &String, noq: &NoQuantizer<D>| {
            let noq_writer = NoQuantizerWriter::new(directory.clone());
            noq_writer.write(noq)
        };

<<<<<<< HEAD
        self.write_quantizer_and_build_ivf_index::<_, D, _>(
            input,
            index_builder_config,
            noq,
            noq_writer_fn,
        )
=======
        match index_builder_config.base_config.index_distance_type {
            DistanceType::DotProduct => self
                .write_quantizer_and_build_ivf_index::<_, DotProductDistanceCalculator, _>(
                    input,
                    index_builder_config,
                    noq,
                    noq_writer_fn,
                ),
            DistanceType::L2 => self
                .write_quantizer_and_build_ivf_index::<_, L2DistanceCalculator, _>(
                    input,
                    index_builder_config,
                    noq,
                    noq_writer_fn,
                ),
        }
>>>>>>> 57687baf
    }

    fn do_build_ivf_index(
        &mut self,
        input: &mut impl Input,
        index_builder_config: &IvfConfigWithBase,
    ) -> Result<()> {
        // Directory structure:
        // ivf_config.base_config.output_path
        // └── ivf
        //     ├── index
        //     ├── quantizer
        //     │   ├── codebook
        //     │   └── product_quantizer_config.yaml
        //     └── vectors
        match index_builder_config.quantizer_config.quantizer_type {
            QuantizerType::ProductQuantizer => {
                match index_builder_config.base_config.index_distance_type {
                    DistanceType::DotProduct => {
                        self.build_ivf_pq::<DotProductDistanceCalculator>(
                            input,
                            index_builder_config,
                        )?;
                    }
                    DistanceType::L2 => {
                        self.build_ivf_pq::<L2DistanceCalculator>(input, index_builder_config)?;
                    }
                }
            }
            QuantizerType::NoQuantizer => {
                match index_builder_config.base_config.index_distance_type {
                    DistanceType::DotProduct => {
                        self.build_ivf_noq::<DotProductDistanceCalculator>(
                            input,
                            index_builder_config,
                        )?;
                    }
                    DistanceType::L2 => {
                        self.build_ivf_noq::<L2DistanceCalculator>(input, index_builder_config)?;
                    }
                }
            }
        };

        Ok(())
    }

    #[allow(unused_variables)]
    fn do_build_ivf_hnsw_index(
        &mut self,
        input: &mut impl Input,
        index_writer_config: &SpannConfigWithBase,
    ) -> Result<()> {
        // Directory structure:
        // hnsw_ivf_config.base_config.output_path
        // ├── centroids
        // │   ├── vector_storage
        // │   └── index
        // ├── ivf
        // │   ├── ivf
        // │   └── centroids
        // └── centroid_quantizer
        //     └── no_quantizer_config.yaml

        let root_path = &self.output_root;

        let spann_config = SpannBuilderConfig {
            max_neighbors: index_writer_config.hnsw_config.max_num_neighbors,
            max_layers: index_writer_config.hnsw_config.num_layers,
            ef_construction: index_writer_config.hnsw_config.ef_construction,
            vector_storage_memory_size: index_writer_config.base_config.max_memory_size,
            vector_storage_file_size: index_writer_config.base_config.file_size,
            num_features: index_writer_config.base_config.dimension,
            max_iteration: index_writer_config.ivf_config.max_iteration,
            batch_size: index_writer_config.ivf_config.batch_size,
            num_clusters: index_writer_config.ivf_config.num_clusters,
            num_data_points_for_clustering: index_writer_config.ivf_config.num_data_points,
            max_clusters_per_vector: index_writer_config.ivf_config.max_clusters_per_vector,
            distance_threshold: index_writer_config.ivf_config.distance_threshold,
            base_directory: root_path.to_string(),
            memory_size: index_writer_config.base_config.max_memory_size,
            file_size: index_writer_config.base_config.file_size,
            tolerance: index_writer_config.ivf_config.tolerance,
            max_posting_list_size: index_writer_config.ivf_config.max_posting_list_size,
            reindex: index_writer_config.base_config.reindex,
        };
        let mut spann_builder = SpannBuilder::new(spann_config)?;

        input.reset();
        while input.has_next() {
            let row = input.next();
            spann_builder.add(row.id, row.data)?;
            if row.id % 10000 == 0 {
                debug!("Inserted {} rows", row.id);
            }
        }

        info!("Start building IVF index");
        spann_builder.build()?;

        let spann_writer = SpannWriter::new(root_path.to_string());
        spann_writer.write(&mut spann_builder)?;

        Ok(())
    }

    // TODO(hicder): Support multiple inputs
    pub fn process(&mut self, input: &mut impl Input) -> Result<()> {
        let cfg = self.config.clone();
        let (base_config, quantizer_config) = match cfg {
            IndexWriterConfig::Hnsw(hnsw_config) => {
                self.do_build_hnsw_index(input, &hnsw_config)?;
                (hnsw_config.base_config, hnsw_config.quantizer_config)
            }
            IndexWriterConfig::Ivf(ivf_config) => {
                self.do_build_ivf_index(input, &ivf_config)?;
                (ivf_config.base_config, ivf_config.quantizer_config)
            }
            IndexWriterConfig::Spann(hnsw_ivf_config) => {
                self.do_build_ivf_hnsw_index(input, &hnsw_ivf_config)?;
                (
                    hnsw_ivf_config.base_config,
                    hnsw_ivf_config.quantizer_config,
                )
            }
        };

        // Finally, write the base config and the quantizer config
        std::fs::write(
            format!("{}/base_config.yaml", self.output_root),
            serde_yaml::to_string(&base_config)?,
        )?;

        std::fs::write(
            format!("{}/quantizer_config.yaml", self.output_root),
            serde_yaml::to_string(&quantizer_config)?,
        )?;

        Ok(())
    }
}

#[cfg(test)]
mod tests {
    use std::path::Path;

    use rand::Rng;
    use tempdir::TempDir;

    use super::*;
    use crate::config::{
        BaseConfig, DistanceType, HnswConfig, IndexType, IvfConfig, QuantizerConfig,
    };
    use crate::input::Row;
    // Mock Input implementation for testing
    struct MockInput {
        data: Vec<Vec<f32>>,
        current_index: usize,
    }

    impl MockInput {
        fn new(data: Vec<Vec<f32>>) -> Self {
            Self {
                data,
                current_index: 0,
            }
        }
    }

    impl Input for MockInput {
        fn num_rows(&self) -> usize {
            self.data.len()
        }

        fn skip_to(&mut self, index: usize) {
            self.current_index = index;
        }

        fn next(&mut self) -> Row {
            let row = Row {
                id: self.current_index as u64,
                data: &self.data[self.current_index],
            };
            self.current_index += 1;
            row
        }

        fn has_next(&self) -> bool {
            self.current_index < self.data.len()
        }

        fn reset(&mut self) {
            self.current_index = 0;
        }
    }

    #[test]
    fn test_get_sorted_random_rows() {
        let num_rows = 100;
        let num_random_rows = 50;
        let result = IndexWriter::get_sorted_random_rows(num_rows, num_random_rows);
        assert_eq!(result.len(), num_random_rows);
        for i in 1..result.len() {
            assert!(result[i - 1] <= result[i]);
        }
    }

    #[test]
    fn test_index_writer_process_hnsw() {
        // Setup test data
        let mut rng = rand::thread_rng();
        let dimension = 10;
        let num_rows = 100;
        let data: Vec<Vec<f32>> = (0..num_rows)
            .map(|_| (0..dimension).map(|_| rng.gen::<f32>()).collect())
            .collect();

        let mut mock_input = MockInput::new(data);

        // Create a temporary directory for output
        let temp_dir = TempDir::new("test_index_writer_process_ivf")
            .expect("Failed to create temporary directory");
        let base_directory = temp_dir
            .path()
            .to_str()
            .expect("Failed to convert temporary directory path to string")
            .to_string();

        // Configure IndexWriter
        let base_config = BaseConfig {
            output_path: base_directory.clone(),
            dimension,
            reindex: false,
            max_memory_size: 1024 * 1024 * 1024, // 1 GB
            file_size: 1024 * 1024 * 1024,       // 1 GB
            index_type: IndexType::Hnsw,
            index_distance_type: DistanceType::L2,
        };
        let quantizer_config = QuantizerConfig {
            quantizer_type: QuantizerType::ProductQuantizer,
            quantizer_distance_type: DistanceType::L2,
            subvector_dimension: 2,
            num_bits: 2,
            num_training_rows: 50,

            max_iteration: 10,
            batch_size: 10,
        };
        let hnsw_config = HnswConfig {
            num_layers: 2,
            max_num_neighbors: 10,
            ef_construction: 100,
        };
        let config = IndexWriterConfig::Hnsw(HnswConfigWithBase {
            base_config,
            quantizer_config,
            hnsw_config,
        });

        let mut index_writer = IndexWriter::new(config).expect("Failed to create index writer");

        // Process the input
        index_writer.process(&mut mock_input).unwrap();

        // Check if output directories and files exist
        let hnsw_directory_path = format!("{}/hnsw", base_directory);
        let hnsw_directory = Path::new(&hnsw_directory_path);
        let pq_directory_path = format!("{}/quantizer", hnsw_directory_path);
        let pq_directory = Path::new(&pq_directory_path);
        let hnsw_vector_storage_path =
            format!("{}/vector_storage", hnsw_directory.to_str().unwrap());
        let hnsw_vector_storage = Path::new(&hnsw_vector_storage_path);
        let hnsw_index_path = format!("{}/index", hnsw_directory.to_str().unwrap());
        let hnsw_index = Path::new(&hnsw_index_path);
        assert!(pq_directory.exists());
        assert!(hnsw_directory.exists());
        assert!(hnsw_vector_storage.exists());
        assert!(hnsw_index.exists());
    }

    #[test]
    fn test_index_writer_process_ivf() {
        // Setup test data
        let mut rng = rand::thread_rng();
        let dimension = 10;
        let num_rows = 100;
        let data: Vec<Vec<f32>> = (0..num_rows)
            .map(|_| (0..dimension).map(|_| rng.gen::<f32>()).collect())
            .collect();

        let mut mock_input = MockInput::new(data);

        // Create a temporary directory for output
        let temp_dir = TempDir::new("test_index_writer_process_ivf")
            .expect("Failed to create temporary directory");
        let base_directory = temp_dir
            .path()
            .to_str()
            .expect("Failed to convert temporary directory path to string")
            .to_string();

        // Configure IndexWriter
        let base_config = BaseConfig {
            output_path: base_directory.clone(),
            dimension,
            reindex: false,
            max_memory_size: 1024 * 1024 * 1024, // 1 GB
            file_size: 1024 * 1024 * 1024,       // 1 GB
            index_type: IndexType::Ivf,
            index_distance_type: DistanceType::DotProduct,
        };
        let quantizer_config = QuantizerConfig {
            quantizer_type: QuantizerType::ProductQuantizer,
            quantizer_distance_type: DistanceType::L2,
            subvector_dimension: 2,
            num_bits: 2,
            num_training_rows: 50,

            max_iteration: 10,
            batch_size: 10,
        };
        let ivf_config = IvfConfig {
            num_clusters: 2,
            num_data_points: 100,
            max_clusters_per_vector: 1,
            distance_threshold: 0.1,

            max_iteration: 10,
            batch_size: 10,
            tolerance: 0.0,
            max_posting_list_size: usize::MAX,
        };
        let config = IndexWriterConfig::Ivf(IvfConfigWithBase {
            base_config,
            quantizer_config,
            ivf_config,
        });

        let mut index_writer = IndexWriter::new(config).expect("Failed to create index writer");

        // Process the input
        index_writer.process(&mut mock_input).unwrap();

        // Check if output directories and files exist
        let ivf_directory_path = format!("{}/ivf", base_directory);
        let ivf_directory = Path::new(&ivf_directory_path);
        let ivf_vector_storage_path = format!("{}/vectors", ivf_directory.to_str().unwrap());
        let ivf_vector_storage = Path::new(&ivf_vector_storage_path);
        let ivf_index_path = format!("{}/index", ivf_directory.to_str().unwrap());
        let ivf_index = Path::new(&ivf_index_path);
        assert!(ivf_directory.exists());
        assert!(ivf_vector_storage.exists());
        assert!(ivf_index.exists());
    }

    #[test]
    fn test_index_writer_process_ivf_hnsw() {
        // Setup test data
        let mut rng = rand::thread_rng();
        let dimension = 10;
        let num_rows = 100;
        let data: Vec<Vec<f32>> = (0..num_rows)
            .map(|_| (0..dimension).map(|_| rng.gen::<f32>()).collect())
            .collect();

        let mut mock_input = MockInput::new(data);

        // Create a temporary directory for output
        let temp_dir = TempDir::new("test_index_writer_process_ivf_hnsw")
            .expect("Failed to create temporary directory");
        let base_directory = temp_dir
            .path()
            .to_str()
            .expect("Failed to convert temporary directory path to string")
            .to_string();

        // Configure IndexWriter
        let base_config = BaseConfig {
            output_path: base_directory.clone(),
            dimension,
            reindex: false,
            max_memory_size: 1024 * 1024 * 1024, // 1 GB
            file_size: 1024 * 1024 * 1024,       // 1 GB
            index_type: IndexType::Spann,
            index_distance_type: DistanceType::L2,
        };
        let quantizer_config = QuantizerConfig {
            quantizer_type: QuantizerType::ProductQuantizer,
            quantizer_distance_type: DistanceType::L2,
            subvector_dimension: 2,
            num_bits: 2,
            num_training_rows: 50,

            max_iteration: 10,
            batch_size: 10,
        };
        let hnsw_config = HnswConfig {
            num_layers: 2,
            max_num_neighbors: 10,
            ef_construction: 100,
        };
        let ivf_config = IvfConfig {
            num_clusters: 2,
            num_data_points: 100,
            max_clusters_per_vector: 1,
            distance_threshold: 0.1,

            max_iteration: 10,
            batch_size: 10,
            tolerance: 0.0,
            max_posting_list_size: usize::MAX,
        };
        let config = IndexWriterConfig::Spann(SpannConfigWithBase {
            base_config,
            quantizer_config,
            hnsw_config,
            ivf_config,
        });

        let mut index_writer = IndexWriter::new(config).expect("Failed to create index writer");

        // Process the input
        assert!(index_writer.process(&mut mock_input).is_ok());

        // Check if output directories and files exist
        let spann_directory_path = format!("{}/spann", base_directory);
        let quantizer_directory_path = format!("{}/centroids/quantizer", spann_directory_path);
        let pq_directory = Path::new(&quantizer_directory_path);
        let centroids_directory_path = format!("{}/centroids/hnsw", spann_directory_path);
        let centroids_directory = Path::new(&centroids_directory_path);
        let hnsw_vector_storage_path =
            format!("{}/vector_storage", centroids_directory.to_str().unwrap());
        let hnsw_vector_storage = Path::new(&hnsw_vector_storage_path);
        let hnsw_index_path = format!("{}/index", centroids_directory.to_str().unwrap());
        let hnsw_index = Path::new(&hnsw_index_path);
        assert!(pq_directory.exists());
        assert!(centroids_directory.exists());
        assert!(hnsw_vector_storage.exists());
        assert!(hnsw_index.exists());
    }
}<|MERGE_RESOLUTION|>--- conflicted
+++ resolved
@@ -343,31 +343,12 @@
             noq_writer.write(noq)
         };
 
-<<<<<<< HEAD
         self.write_quantizer_and_build_ivf_index::<_, D, _>(
             input,
             index_builder_config,
             noq,
             noq_writer_fn,
         )
-=======
-        match index_builder_config.base_config.index_distance_type {
-            DistanceType::DotProduct => self
-                .write_quantizer_and_build_ivf_index::<_, DotProductDistanceCalculator, _>(
-                    input,
-                    index_builder_config,
-                    noq,
-                    noq_writer_fn,
-                ),
-            DistanceType::L2 => self
-                .write_quantizer_and_build_ivf_index::<_, L2DistanceCalculator, _>(
-                    input,
-                    index_builder_config,
-                    noq,
-                    noq_writer_fn,
-                ),
-        }
->>>>>>> 57687baf
     }
 
     fn do_build_ivf_index(
