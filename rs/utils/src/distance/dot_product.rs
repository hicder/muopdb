use std::ops::AddAssign;
use std::simd::num::SimdFloat;
use std::simd::{LaneCount, Simd, SupportedLaneCount};

use crate::{CalculateSquared, DistanceCalculator};

pub struct DotProductDistanceCalculator {}

impl DotProductDistanceCalculator {
    pub fn calculate_scalar(a: &[f32], b: &[f32]) -> f32 {
        let mut ret = 0.0;
        for i in 0..a.len() {
            ret += a[i] * b[i];
        }
        Self::neg_score(ret)
    }

    /*
     * In our code, the lower distance value, the greater similarity between two vectors.
     * However, in dot product, two vector having the same direction
     * will yield the largest distance.
     * Thus, we need to take negative value of the original dot product value.
     */
    #[inline(always)]
    pub fn neg_score(x: f32) -> f32 {
        -x
    }
}

impl CalculateSquared for DotProductDistanceCalculator {
    fn calculate_squared(a: &[f32], b: &[f32]) -> f32 {
        DotProductDistanceCalculator::calculate(a, b)
    }
}

impl DistanceCalculator for DotProductDistanceCalculator {
    #[inline(always)]
    fn calculate(a: &[f32], b: &[f32]) -> f32 {
        let mut res = 0.0;
        let mut a_vec = a;
        let mut b_vec = b;

        if a_vec.len() > 16 {
            let mut accumulator = Simd::<f32, 16>::splat(0.0);
            Self::accumulate_lanes::<16>(a_vec, b_vec, &mut accumulator);
            res += accumulator.reduce_sum();
            a_vec = a_vec.chunks_exact(16).remainder();
            b_vec = b_vec.chunks_exact(16).remainder();
        }

        if a_vec.len() > 8 {
            let mut accumulator = Simd::<f32, 8>::splat(0.0);
            Self::accumulate_lanes::<8>(a_vec, b_vec, &mut accumulator);
            res += accumulator.reduce_sum();
            a_vec = a_vec.chunks_exact(8).remainder();
            b_vec = b_vec.chunks_exact(8).remainder();
        }

        if a_vec.len() > 4 {
            let mut accumulator = Simd::<f32, 4>::splat(0.0);
            Self::accumulate_lanes::<4>(a_vec, b_vec, &mut accumulator);
            res += accumulator.reduce_sum();
            a_vec = a_vec.chunks_exact(4).remainder();
            b_vec = b_vec.chunks_exact(4).remainder();
        }

        for i in 0..a_vec.len() {
            res += a_vec[i] * b_vec[i];
        }
        Self::neg_score(res)
    }

    #[inline(always)]
    fn accumulate_lanes<const LANES: usize>(
        a: &[f32],
        b: &[f32],
        accumulator: &mut Simd<f32, LANES>,
    ) where
        LaneCount<LANES>: SupportedLaneCount,
    {
        a.chunks_exact(LANES)
            .zip(b.chunks_exact(LANES))
            .for_each(|(a_chunk, b_chunk)| {
                let a_simd = Simd::<f32, LANES>::from_slice(a_chunk);
                let b_simd = Simd::<f32, LANES>::from_slice(b_chunk);
                accumulator.add_assign(a_simd * b_simd);
            });
    }

    #[inline(always)]
<<<<<<< HEAD
    fn accumulate_scalar(a: &[f32], b: &[f32]) -> f32 {
        a.iter().zip(b.iter()).map(|(&x, &y)| x * y).sum()
    }

    #[inline(always)]
=======
>>>>>>> 0e24f9a9
    fn outermost_op(x: f32) -> f32 {
        Self::neg_score(x)
    }
}

#[cfg(test)]
mod tests {
    use super::*;
    use crate::test_utils::generate_random_vector;
    #[test]
    fn test_dot_product_distance_calculator() {
        let a = generate_random_vector(128);
        let b = generate_random_vector(128);
        let eps = 2.0 * 1e-5;
        let result = DotProductDistanceCalculator::calculate(&a, &b);
        let expected = DotProductDistanceCalculator::calculate_scalar(&a, &b);
        assert!((result - expected).abs() < eps);
    }

    #[test]
    fn test_accumulate_scalar() {
        let a = generate_random_vector(30);
        let b = generate_random_vector(30);

        let epsilon = 1e-5;
        let distance_scalar = DotProductDistanceCalculator::calculate_scalar(&a, &b);
        let accumulate_scalar = DotProductDistanceCalculator::accumulate_scalar(&a, &b);
        assert!((distance_scalar - accumulate_scalar.sqrt()) < epsilon)
    }
}<|MERGE_RESOLUTION|>--- conflicted
+++ resolved
@@ -88,14 +88,11 @@
     }
 
     #[inline(always)]
-<<<<<<< HEAD
     fn accumulate_scalar(a: &[f32], b: &[f32]) -> f32 {
         a.iter().zip(b.iter()).map(|(&x, &y)| x * y).sum()
     }
 
     #[inline(always)]
-=======
->>>>>>> 0e24f9a9
     fn outermost_op(x: f32) -> f32 {
         Self::neg_score(x)
     }
