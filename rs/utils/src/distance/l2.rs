--- conflicted
+++ resolved
@@ -86,11 +86,6 @@
                 *acc += diff.mul(diff);
             });
     }
-<<<<<<< HEAD
-
-=======
-    
->>>>>>> 57687baf
     #[inline(always)]
     fn outermost_op(x: f32) -> f32 {
         x
