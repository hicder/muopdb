<<<<<<< HEAD
use std::marker::PhantomData;
=======
use std::cmp::min;
use std::simd::{LaneCount, Simd, SupportedLaneCount};
>>>>>>> 56f51a18

use anyhow::{anyhow, Ok, Result};
use kmeans::KMeansConfig;
use log::debug;
use rand::seq::SliceRandom;
use rayon::iter::{IntoParallelRefIterator, ParallelIterator};
use rayon::slice::ParallelSlice;

use crate::distance::l2::LaneConformingDistanceCalculator;
use crate::{CalculateSquared, DistanceCalculator};

#[derive(PartialEq, Debug)]
pub enum KMeansVariant {
    Lloyd,
}

<<<<<<< HEAD
pub struct KMeansBuilder<D: DistanceCalculator + CalculateSquared + Send + Sync> {
    pub num_cluters: usize,
=======
pub struct KMeansBuilder {
    pub num_clusters: usize,
>>>>>>> 56f51a18
    pub max_iter: usize,

    // Factor which determine how much penalty large cluster has over small cluster.
    pub tolerance: f32,

    // data shape
    pub dimension: usize,

    // Variant for this algorithm. Currently only Lloyd is supported.
    pub variant: KMeansVariant,

    pub cluster_init_values: Option<Vec<usize>>,

    _marker: PhantomData<D>,
}

pub struct KMeansResult {
    // Flattened centroids
    pub centroids: Vec<f32>,
    pub assignments: Vec<usize>,
    pub error: f32,
}

// TODO(hicder): Add support for different variants of k-means.
// TODO(hicder): Add support for different distance metrics.
impl<D: DistanceCalculator + CalculateSquared + Send + Sync> KMeansBuilder<D> {
    pub fn new(
        num_cluters: usize,
        max_iter: usize,
        tolerance: f32,
        dimension: usize,
        variant: KMeansVariant,
    ) -> Self {
        Self {
            num_clusters: num_cluters,
            max_iter,
            tolerance,
            dimension,
            variant,
            cluster_init_values: None,
            _marker: PhantomData,
        }
    }

    pub fn new_with_cluster_init_values(
        num_cluters: usize,
        max_iter: usize,
        tolerance: f32,
        dimension: usize,
        variant: KMeansVariant,
        cluster_init_values: Vec<usize>,
    ) -> Self {
        Self {
            num_clusters: num_cluters,
            max_iter,
            tolerance,
            dimension,
            variant,
            cluster_init_values: Some(cluster_init_values),
            _marker: PhantomData,
        }
    }

    // Use as part of benchmarking. Don't use in production.
    pub fn fit_old(&self, data: Vec<f32>) -> Result<KMeansResult> {
        let sample_count = data.len() / self.dimension;
        let conf = KMeansConfig::build()
            .init_done(&|_| debug!("Initialization completed."))
            .iteration_done(&|s, nr, new_distsum| {
                debug!(
                    "Iteration {} - Error: {:.2} -> {:.2} | Improvement: {:.2}",
                    nr,
                    s.distsum,
                    new_distsum,
                    s.distsum - new_distsum
                )
            })
            .build();
        let kmean: kmeans::KMeans<_, 16> = kmeans::KMeans::new(data, sample_count, self.dimension);
        let result = kmean.kmeans_lloyd(
            self.num_clusters,
            self.max_iter,
            kmeans::KMeans::init_random_sample,
            &conf,
        );
        let kmeans_result = KMeansResult {
            // intial_centroids: vec![],
            centroids: result.centroids,
            assignments: result.assignments,
            error: result.distsum,
        };
        Ok(kmeans_result)
    }

    pub fn fit(&self, flattened_data: Vec<f32>) -> Result<KMeansResult> {
        // Validate dimension
        if flattened_data.len() % self.dimension != 0 {
            return Err(anyhow!(
                "Dimension of data point {} is not equal to dimension of KMeans object {}",
                flattened_data.len(),
                self.dimension
            )); // TODO(hicder): Better error message
        }

        match self.variant {
            KMeansVariant::Lloyd => {
                if self.dimension % 16 == 0 {
                    return self
<<<<<<< HEAD
                        .run_lloyd::<LaneConformingDistanceCalculator<16, D>>(flattened_data);
                } else if self.dimension % 8 == 0 {
                    return self
                        .run_lloyd::<LaneConformingDistanceCalculator<8, D>>(flattened_data);
                } else if self.dimension % 4 == 0 {
                    return self
                        .run_lloyd::<LaneConformingDistanceCalculator<4, D>>(flattened_data);
                } else {
                    return self.run_lloyd::<D>(flattened_data);
=======
                        .run_lloyd::<LaneConformingL2DistanceCalculator<16>, 16>(flattened_data);
                } else if self.dimension % 8 == 0 {
                    return self
                        .run_lloyd::<LaneConformingL2DistanceCalculator<8>, 8>(flattened_data);
                } else if self.dimension % 4 == 0 {
                    return self
                        .run_lloyd::<LaneConformingL2DistanceCalculator<4>, 4>(flattened_data);
                } else {
                    return self.run_lloyd::<L2DistanceCalculator, 1>(flattened_data);
>>>>>>> 56f51a18
                }
            }
        }
    }

    fn init_random_points(&self, points: &Vec<&[f32]>, num_clusters: usize) -> Result<Vec<f32>> {
        match &self.cluster_init_values {
            Some(cluster_init_values) if cluster_init_values.len() == num_clusters => {
                return Ok(cluster_init_values
                    .iter()
                    .map(|point_id| points[*point_id])
                    .flatten()
                    .cloned()
                    .collect());
            }
            _ => {
                let mut rng = rand::thread_rng();
                let mut centroids = vec![];
                points
                    .choose_multiple(&mut rng, num_clusters)
                    .for_each(|point| {
                        centroids.extend_from_slice(*point);
                    });
                return Ok(centroids);
            }
        }
    }

    fn run_lloyd<T: CalculateSquared + Send + Sync, const SIMD_WIDTH: usize>(
        &self,
        flattened_data_points: Vec<f32>,
    ) -> Result<KMeansResult>
    where
        LaneCount<SIMD_WIDTH>: SupportedLaneCount,
    {
        let data_points = flattened_data_points
            .par_chunks_exact(self.dimension)
            .map(|x| x)
            .collect::<Vec<&[f32]>>();

        let num_data_points = data_points.len();
        let num_clusters = min(self.num_clusters, num_data_points);

        // Choose random few points as initial centroids
        let mut centroids = self.init_random_points(&data_points, num_clusters)?;
        let mut cluster_sizes = vec![0; num_clusters];

        // Add size penalty term
        let mut penalties = vec![0.0; num_clusters];
        if self.tolerance > 0.0 {
            penalties
                .iter_mut()
                .enumerate()
                .for_each(|x| *x.1 = self.tolerance * cluster_sizes[x.0] as f32);
        }

        let mut cluster_labels = vec![0; data_points.len()];

        let mut last_dist = f32::MAX;
        let mut iteration = 0;
        loop {
            let last_labels = cluster_labels.clone();

            // Reassign points using modified distance (Equation 8)
            let mut cluster_labels_with_min_cost = data_points
                .par_iter()
                .map(|data_point| {
                    let dp = *data_point;
                    // Calculate distance to each centroid
                    let res = centroids
                        .chunks_exact(self.dimension)
                        .enumerate()
                        .map(|(centroid_id, centroid)| {
                            let distance =
                                T::calculate_squared(dp, centroid) + penalties[centroid_id];
                            (centroid_id, distance)
                        })
                        .fold((0, f32::MAX), |(min_label, min_cost), (label, distance)| {
                            if distance < min_cost {
                                (label, distance)
                            } else {
                                (min_label, min_cost)
                            }
                        });
                    res
                })
                .collect::<Vec<(usize, f32)>>();

            let mut total_dist = 0.0;
            rayon::scope(|s| {
                s.spawn(|_| {
                    total_dist = cluster_labels_with_min_cost
                        .iter()
                        .map(|(_, distance)| (*distance).sqrt())
                        .sum::<f32>();
                });
                s.spawn(|_| {
                    centroids.iter_mut().for_each(|x| *x = 0.0);
                    data_points
                        .iter()
                        .zip(cluster_labels_with_min_cost.iter())
                        .for_each(|(data_point, (label, _))| {
                            let dp = *data_point;
                            let centroid_slice = &mut centroids
                                [*label * self.dimension..(label + 1) * self.dimension];
                            centroid_slice
                                .chunks_exact_mut(SIMD_WIDTH)
                                .zip(
                                    dp.chunks_exact(SIMD_WIDTH)
                                        .map(|v| Simd::<f32, SIMD_WIDTH>::from_slice(v)),
                                )
                                .for_each(|(c, s)| {
                                    let c_simd = Simd::<f32, SIMD_WIDTH>::from_slice(c);
                                    let result = c_simd + s;
                                    c.copy_from_slice(result.as_array());
                                });
                        });
                });
                s.spawn(|_| {
                    cluster_sizes.iter_mut().for_each(|x| *x = 0);
                    for i in 0..num_data_points {
                        cluster_sizes[cluster_labels_with_min_cost[i].0] += 1;
                    }
                });
            });

            let mut contains_empty_cluster = false;
            // Reinitialize cluster sizes
            centroids.iter_mut().enumerate().for_each(|x| {
                let idx = x.0 / self.dimension;
                if cluster_sizes[idx] > 0 {
                    *x.1 /= cluster_sizes[idx] as f32;
                } else {
                    contains_empty_cluster = true;
                }
            });

            // Check if there is any empty cluster
            if contains_empty_cluster {
                // Find the point that is in a cluster with more than 1 points, that is farthest away from its cluster
                for cluster_id in 0..cluster_sizes.len() {
                    if cluster_sizes[cluster_id] == 0 {
                        // debug!("Cluster {} with 0 points found", cluster_id);
                        let mut max_distance = 0.0;
                        let mut chosen_point_id = 0;
                        let mut chosen_cluster_id = 0;
                        for i in 0..cluster_labels_with_min_cost.len() {
                            let checking_cluster_id = cluster_labels_with_min_cost[i].0;
                            if cluster_sizes[checking_cluster_id] > 1 {
                                let point = data_points[i];
                                let cluster = centroids
                                    .chunks_exact(self.dimension)
                                    .nth(cluster_id)
                                    .unwrap();
                                let distance =
                                    L2DistanceCalculator::calculate_squared(point, cluster);
                                if distance > max_distance {
                                    max_distance = distance;
                                    chosen_point_id = i;
                                    chosen_cluster_id = checking_cluster_id;
                                }
                            }
                        }

                        let old_size = cluster_sizes[chosen_cluster_id] as f32;
                        cluster_sizes[chosen_cluster_id] -= 1;

                        let chosen_point = data_points[chosen_point_id];
                        for j in 0..self.dimension {
                            let x = centroids[chosen_cluster_id * self.dimension + j];
                            centroids[chosen_cluster_id * self.dimension + j] =
                                (x * old_size - chosen_point[j]) / (old_size - 1.0);
                        }

                        // add chosen point to the new cluster
                        cluster_labels_with_min_cost[chosen_point_id].0 = cluster_id;
                        cluster_sizes[cluster_id] = 1;
                        // update centroid for this cluster
                        for j in 0..self.dimension {
                            centroids[cluster_id * self.dimension + j] = chosen_point[j];
                        }
                    }
                }
            }

            // Add size penalty term
            if self.tolerance > 0.0 {
                penalties = vec![0.0; num_clusters];
                penalties
                    .iter_mut()
                    .enumerate()
                    .for_each(|x| *x.1 = self.tolerance * cluster_sizes[x.0] as f32);

                total_dist += penalties
                    .iter()
                    .zip(cluster_sizes.iter())
                    .map(|(penalty, size)| *penalty * (*size as f32))
                    .sum::<f32>();
            }

            debug!(
                "Iteration: {}, Error {} -> {}, improvement: {}",
                iteration,
                last_dist,
                total_dist,
                last_dist - total_dist
            );
            // TODO(hicder): Make 0.0005 a parameter
            cluster_labels = cluster_labels_with_min_cost
                .iter()
                .map(|(label, _)| *label)
                .collect();
            if cluster_labels == last_labels || iteration >= self.max_iter {
                debug!(
                    "Converged at iteration {}, improvement: {}",
                    iteration,
                    total_dist - last_dist
                );
                break;
            }
            last_dist = total_dist;
            iteration += 1;
        }

        Ok(KMeansResult {
            centroids: centroids,
            assignments: cluster_labels,
            error: last_dist,
        })
    }
}

#[cfg(test)]
mod tests {

    use crate::distance::l2::L2DistanceCalculator;

    use super::*;

    #[test]
    fn test_kmeans_lloyd() {
        let data = vec![
            vec![0.0, 0.0],
            vec![40.0, 40.0],
            vec![90.0, 90.0],
            vec![1.0, 1.0],
            vec![41.0, 41.0],
            vec![91.0, 91.0],
            vec![2.0, 2.0],
            vec![42.0, 42.0],
            vec![92.0, 92.0],
        ];

        let flattened_data = data
            .iter()
            .map(|x| x.as_slice())
            .flatten()
            .cloned()
            .collect();

        let kmeans = KMeansBuilder::<L2DistanceCalculator>::new_with_cluster_init_values(
            3,
            100,
            1e-4,
            2,
            KMeansVariant::Lloyd,
            vec![0, 1, 2],
        );
        let result = kmeans
            .fit(flattened_data)
            .expect("KMeans run should succeed");

        assert_eq!(kmeans.num_clusters, 3);
        assert_eq!(kmeans.max_iter, 100);
        assert_eq!(kmeans.tolerance, 1e-4);
        assert_eq!(kmeans.dimension, 2);
        assert_eq!(kmeans.variant, KMeansVariant::Lloyd);

        assert_eq!(result.centroids.len(), 3 * 2);
        assert_eq!(result.assignments[0], result.assignments[3]);
        assert_eq!(result.assignments[0], result.assignments[6]);
        assert_eq!(result.assignments[1], result.assignments[4]);
        assert_eq!(result.assignments[1], result.assignments[7]);
        assert_eq!(result.assignments[2], result.assignments[5]);
        assert_eq!(result.assignments[2], result.assignments[8]);
    }

    #[test]
<<<<<<< HEAD
    fn test_kmeans_lloyd_really_large_penalty() {
        // This test tests the fact that, point (5.0, 5.0) is assigned to cluster 2 even though
        // it is supposed to be assigned to cluster 1. The penalty for unbalancing a cluster is
        // extremely large, which forces the point to be reassigned to a different cluster.
        let data = vec![
            vec![0.0, 0.0],
            vec![40.0, 40.0],
            vec![90.0, 90.0],
            vec![1.0, 1.0],
            vec![41.0, 41.0],
            vec![91.0, 91.0],
            vec![2.0, 2.0],
            vec![5.0, 5.0],
            vec![92.0, 92.0],
        ];

        let flattened_data = data
            .iter()
            .map(|x| x.as_slice())
            .flatten()
            .cloned()
            .collect();
        let kmeans: KMeansBuilder<L2DistanceCalculator> =
            KMeansBuilder::new_with_cluster_init_values(
                3,
                100,
                10000.0,
                2,
                KMeansVariant::Lloyd,
                vec![0, 0, 0, 0, 0, 0, 2, 2, 2],
            );
        let result = kmeans
            .fit(flattened_data)
            .expect("KMeans run should succeed");

        assert_eq!(result.centroids.len(), 3 * 2);
        assert_eq!(result.assignments[0], result.assignments[3]);
        assert_eq!(result.assignments[0], result.assignments[6]);
        assert_eq!(result.assignments[1], result.assignments[4]);
        assert_eq!(result.assignments[1], result.assignments[7]);
        assert_eq!(result.assignments[2], result.assignments[5]);
        assert_eq!(result.assignments[2], result.assignments[8]);
    }

    #[test]
=======
>>>>>>> 56f51a18
    fn test_kmeans_no_distance_penalty() {
        let data = vec![
            vec![0.0, 0.0],
            vec![40.0, 40.0],
            vec![90.0, 90.0],
            vec![1.0, 1.0],
            vec![41.0, 41.0],
            vec![91.0, 91.0],
            vec![2.0, 2.0],
            vec![5.0, 5.0],
            vec![92.0, 92.0],
        ];

        let flattened_data = data
            .iter()
            .map(|x| x.as_slice())
            .flatten()
            .cloned()
            .collect();
<<<<<<< HEAD
        let kmeans: KMeansBuilder<L2DistanceCalculator> =
            KMeansBuilder::new_with_cluster_init_values(
                3,
                100,
                0.0,
                2,
                KMeansVariant::Lloyd,
                vec![0, 0, 0, 1, 1, 1, 2, 2, 2],
            );
=======
        let kmeans = KMeansBuilder::new_with_cluster_init_values(
            3,
            100,
            0.0,
            2,
            KMeansVariant::Lloyd,
            vec![0, 1, 2],
        );
>>>>>>> 56f51a18

        let result = kmeans
            .fit(flattened_data)
            .expect("KMeans run should succeed");

        assert_eq!(result.centroids.len(), 3 * 2);
        assert_eq!(result.assignments[0], result.assignments[3]);
        assert_eq!(result.assignments[0], result.assignments[6]);
        assert_eq!(result.assignments[1], result.assignments[4]);
        // point 7 belongs to the same cluster as point 0 and 3 and 6, since there is no
        // unbalanced penalty.
        assert_eq!(result.assignments[0], result.assignments[7]);
        assert_eq!(result.assignments[2], result.assignments[5]);
        assert_eq!(result.assignments[2], result.assignments[8]);
    }
}<|MERGE_RESOLUTION|>--- conflicted
+++ resolved
@@ -1,9 +1,6 @@
-<<<<<<< HEAD
 use std::marker::PhantomData;
-=======
 use std::cmp::min;
 use std::simd::{LaneCount, Simd, SupportedLaneCount};
->>>>>>> 56f51a18
 
 use anyhow::{anyhow, Ok, Result};
 use kmeans::KMeansConfig;
@@ -12,7 +9,7 @@
 use rayon::iter::{IntoParallelRefIterator, ParallelIterator};
 use rayon::slice::ParallelSlice;
 
-use crate::distance::l2::LaneConformingDistanceCalculator;
+use crate::distance::l2::{L2DistanceCalculator, LaneConformingDistanceCalculator};
 use crate::{CalculateSquared, DistanceCalculator};
 
 #[derive(PartialEq, Debug)]
@@ -20,13 +17,8 @@
     Lloyd,
 }
 
-<<<<<<< HEAD
 pub struct KMeansBuilder<D: DistanceCalculator + CalculateSquared + Send + Sync> {
-    pub num_cluters: usize,
-=======
-pub struct KMeansBuilder {
     pub num_clusters: usize,
->>>>>>> 56f51a18
     pub max_iter: usize,
 
     // Factor which determine how much penalty large cluster has over small cluster.
@@ -135,27 +127,15 @@
             KMeansVariant::Lloyd => {
                 if self.dimension % 16 == 0 {
                     return self
-<<<<<<< HEAD
-                        .run_lloyd::<LaneConformingDistanceCalculator<16, D>>(flattened_data);
+                        .run_lloyd::<LaneConformingDistanceCalculator<16, D>, 16>(flattened_data);
                 } else if self.dimension % 8 == 0 {
                     return self
-                        .run_lloyd::<LaneConformingDistanceCalculator<8, D>>(flattened_data);
+                        .run_lloyd::<LaneConformingDistanceCalculator<8, D>, 8>(flattened_data);
                 } else if self.dimension % 4 == 0 {
                     return self
-                        .run_lloyd::<LaneConformingDistanceCalculator<4, D>>(flattened_data);
+                        .run_lloyd::<LaneConformingDistanceCalculator<4, D>, 4>(flattened_data);
                 } else {
-                    return self.run_lloyd::<D>(flattened_data);
-=======
-                        .run_lloyd::<LaneConformingL2DistanceCalculator<16>, 16>(flattened_data);
-                } else if self.dimension % 8 == 0 {
-                    return self
-                        .run_lloyd::<LaneConformingL2DistanceCalculator<8>, 8>(flattened_data);
-                } else if self.dimension % 4 == 0 {
-                    return self
-                        .run_lloyd::<LaneConformingL2DistanceCalculator<4>, 4>(flattened_data);
-                } else {
-                    return self.run_lloyd::<L2DistanceCalculator, 1>(flattened_data);
->>>>>>> 56f51a18
+                    return self.run_lloyd::<D, 1>(flattened_data);
                 }
             }
         }
@@ -444,54 +424,6 @@
     }
 
     #[test]
-<<<<<<< HEAD
-    fn test_kmeans_lloyd_really_large_penalty() {
-        // This test tests the fact that, point (5.0, 5.0) is assigned to cluster 2 even though
-        // it is supposed to be assigned to cluster 1. The penalty for unbalancing a cluster is
-        // extremely large, which forces the point to be reassigned to a different cluster.
-        let data = vec![
-            vec![0.0, 0.0],
-            vec![40.0, 40.0],
-            vec![90.0, 90.0],
-            vec![1.0, 1.0],
-            vec![41.0, 41.0],
-            vec![91.0, 91.0],
-            vec![2.0, 2.0],
-            vec![5.0, 5.0],
-            vec![92.0, 92.0],
-        ];
-
-        let flattened_data = data
-            .iter()
-            .map(|x| x.as_slice())
-            .flatten()
-            .cloned()
-            .collect();
-        let kmeans: KMeansBuilder<L2DistanceCalculator> =
-            KMeansBuilder::new_with_cluster_init_values(
-                3,
-                100,
-                10000.0,
-                2,
-                KMeansVariant::Lloyd,
-                vec![0, 0, 0, 0, 0, 0, 2, 2, 2],
-            );
-        let result = kmeans
-            .fit(flattened_data)
-            .expect("KMeans run should succeed");
-
-        assert_eq!(result.centroids.len(), 3 * 2);
-        assert_eq!(result.assignments[0], result.assignments[3]);
-        assert_eq!(result.assignments[0], result.assignments[6]);
-        assert_eq!(result.assignments[1], result.assignments[4]);
-        assert_eq!(result.assignments[1], result.assignments[7]);
-        assert_eq!(result.assignments[2], result.assignments[5]);
-        assert_eq!(result.assignments[2], result.assignments[8]);
-    }
-
-    #[test]
-=======
->>>>>>> 56f51a18
     fn test_kmeans_no_distance_penalty() {
         let data = vec![
             vec![0.0, 0.0],
@@ -511,17 +443,6 @@
             .flatten()
             .cloned()
             .collect();
-<<<<<<< HEAD
-        let kmeans: KMeansBuilder<L2DistanceCalculator> =
-            KMeansBuilder::new_with_cluster_init_values(
-                3,
-                100,
-                0.0,
-                2,
-                KMeansVariant::Lloyd,
-                vec![0, 0, 0, 1, 1, 1, 2, 2, 2],
-            );
-=======
         let kmeans = KMeansBuilder::new_with_cluster_init_values(
             3,
             100,
@@ -530,7 +451,6 @@
             KMeansVariant::Lloyd,
             vec![0, 1, 2],
         );
->>>>>>> 56f51a18
 
         let result = kmeans
             .fit(flattened_data)
