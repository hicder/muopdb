/target
.env
.envrc
.vscode
*/target
flamegraph.svg
perf.data*
.idea
<<<<<<< HEAD
.DS_Store
=======
.venv
*/__pycache__/
>>>>>>> a74750a1
<|MERGE_RESOLUTION|>--- conflicted
+++ resolved
@@ -6,9 +6,7 @@
 flamegraph.svg
 perf.data*
 .idea
-<<<<<<< HEAD
 .DS_Store
-=======
+
 .venv
-*/__pycache__/
->>>>>>> a74750a1
+*/__pycache__/